#!/usr/bin/env python
import os
import sys
import shutil
import argparse
import logging

def clean(temppath, outpath):
  if os.path.exists(temppath):
    shutil.rmtree(temppath)
  usr = os.path.join(outpath, 'user_manual')
  dev = os.path.join(outpath, 'developer_manual')
  if os.path.exists(usr):
    shutil.rmtree(usr)
  if os.path.exists(dev):
    shutil.rmtree(dev)
  sys.exit(0)

def clearcache(temppath, tags):
  for tag in tags:
    try:
      os.unlink(os.path.join(temppath, tag + '.cached'))
    except OSError:
      pass

def getarguments():
  parser = argparse.ArgumentParser()
  parser.add_argument("-c", "--clean", dest="clean", action="store_true",
                    help="Clean up all generated files (output + temporary).")
  parser.add_argument("-r", "--release", dest="release", action="store_true",
                    help="Generate release documentation.")
  parser.add_argument("-f", "--force", dest="force", metavar="TARGET", action="append",
                    default=[],
                    choices=["all", "doxy", "doxyrst", "man", "libpdf"],
                    help="Force rebuild of selected targets. Choose from %(choices)s. "
                         "Use this flag more than once to force rebuilding multiple "
                         "targets.")
  parser.add_argument("-j", "--local-mathjax", dest="localmathjax", action="store_true",
                      help="Install a local copy of the MathJax library, instead of using CDN.")
  parser.add_argument("-v", "--version", dest="version", metavar="REL.SVN", action="store",
                      default="unknown.unknown", 
                      help="The version number to be used in the documentation. This "
                           "should be a release number, followed by a period, followed "
                           "by the SVN revision number.")
<<<<<<< HEAD
=======
  parser.add_argument("-d", "--debug", dest="debug", action="count",
                      help="Be more verbose. Adding the option multiple times will "
                           "increase verbosity")                     
>>>>>>> 1c0f9828
  parser.add_argument("-p", "--path", dest="path", metavar="DIR", action="store",
                    default="")
  parser.add_argument("-t", "--temp", dest="temp", metavar="DIR", action="store",
                    default=os.path.join(os.path.dirname(__file__), '_temp'),
                    help="Store temporary files in DIR")
  parser.add_argument("-o", "--output", dest="out", metavar="DIR", action="store",
                    default=os.path.join(os.path.dirname(__file__), 'html'),
                    help="Store output to DIR")               
  return parser.parse_args()

#
# Main program
#
if __name__ == '__main__':
  sphinxdir = os.path.dirname(__file__)

  args = getarguments()
  temppath = os.path.abspath(args.temp)
  outpath = os.path.abspath(args.out)
  if args.path:
    binpath = os.path.abspath(args.path)
  else:
    binpath = ''
  if args.force:
    clearcache(temppath, args.force)
  if args.clean:
    clean(temppath, outpath)
  
  if args.debug is None:
    logging.basicConfig()#level=logging.WARNING)
  elif args.debug > 0:
    logging.basicConfig(level=logging.INFO)  
  elif args.debug > 1:
    logging.basicConfig(level=logging.DEBUG)
    
  mathjaxdir = os.path.join(sphinxdir, 'html', 'mathjax')
  if os.path.exists(mathjaxdir):
    shutil.rmtree(mathjaxdir)
  os.makedirs(mathjaxdir)
  if args.localmathjax:
    import zipfile
    archive = zipfile.ZipFile(os.path.join(sphinxdir, 'source', 'mathjax-2.2.zip'))
    archive.extractall(mathjaxdir)
  else:
    shutil.copyfile(os.path.join(sphinxdir, 'source', 'mathjax-cdn.js'),
                    os.path.join(mathjaxdir, 'MathJax.js'))
    
  sys.path = [os.path.dirname(__file__)] + sys.path
  import source
  source.generate_rst(binpath, temppath, outpath, [args.version] if args.release else args.version.rsplit('.', 1))<|MERGE_RESOLUTION|>--- conflicted
+++ resolved
@@ -42,12 +42,9 @@
                       help="The version number to be used in the documentation. This "
                            "should be a release number, followed by a period, followed "
                            "by the SVN revision number.")
-<<<<<<< HEAD
-=======
   parser.add_argument("-d", "--debug", dest="debug", action="count",
                       help="Be more verbose. Adding the option multiple times will "
                            "increase verbosity")                     
->>>>>>> 1c0f9828
   parser.add_argument("-p", "--path", dest="path", metavar="DIR", action="store",
                     default="")
   parser.add_argument("-t", "--temp", dest="temp", metavar="DIR", action="store",
