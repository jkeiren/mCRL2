--- conflicted
+++ resolved
@@ -38,13 +38,8 @@
 
 //sort expression
 <SortExpr>    ::= <SortId>
-<<<<<<< HEAD
-                | SortCons(<SortConsType>, <SortExpr>)                   [- di]
-                | SortStruct(<StructCons>+)                              [- di]
-=======
                 | SortCons(<SortConsType>, <SortExpr>)                   
                 | SortStruct(<StructCons>+)                              
->>>>>>> 3fb7bde6
                 | SortArrow(<SortExpr>+, <SortExpr>)
                 | SortUnknown                                            [. tc]
                 | SortsPossible(<SortExpr>+)                             [. tc]
@@ -53,19 +48,11 @@
 <SortId>       ::= SortId(<String>)
 
 //sort constructor type
-<<<<<<< HEAD
-<SortConsType> ::= SortList                                              [- di]
-                 | SortSet                                               [- di]
-                 | SortBag                                               [- di]
-                 | SortFSet                                              [. di]
-                 | SortFBag                                              [. di]
-=======
 <SortConsType> ::= SortList                                             
                  | SortSet                                             
                  | SortBag                                            
                  | SortFSet
                  | SortFBag
->>>>>>> 3fb7bde6
 
 //constructor declaration of a structured sort
 <StructCons>   ::= StructCons(<String>, <StructProj>*, <StringOrNil>)
