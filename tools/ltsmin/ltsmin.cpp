// Author(s): Muck van Weerdenburg, Bert Lisser
// Copyright: see the accompanying file COPYING or copy at
// https://svn.win.tue.nl/trac/MCRL2/browser/trunk/COPYING
//
// Distributed under the Boost Software License, Version 1.0.
// (See accompanying file LICENSE_1_0.txt or copy at
// http://www.boost.org/LICENSE_1_0.txt)
//
/// \file ltsmin.cpp

#define NAME "ltsmin"
#define AUTHOR "Muck van Weerdenburg"

#include <string>
#include "ltsmin.h"
#include "mcrl2/utilities/logger.h"
#include "mcrl2/exception.h"
#include "mcrl2/utilities/tool.h"
#include "mcrl2/atermpp/aterm_init.h"

using namespace mcrl2::utilities::tools;
using namespace mcrl2::utilities;
<<<<<<< HEAD
=======
using namespace mcrl2::log;
>>>>>>> a907a07f

int traceLevel = 0, optimal = 0, classes = 0, add_state_parameter = 0;

struct t_tool_options
{
  std::string inputname;
  std::string outputname;
  int         task;
};

void doReduce(t_tool_options const& options);
void doBranchReduce(t_tool_options const& options);

typedef tool ltsmin_base;
class ltsmin_tool : public ltsmin_base
{
  private:
    t_tool_options options;

  public:
    ltsmin_tool() :
      ltsmin_base(NAME,AUTHOR,
                  "minimise an LTS",
                  "Minimise the LTS in the SVC format from INFILE using bisimulation reduction and save the resulting LTS to OUTFILE.\n"
                  "\n"
                  "Note that the input SVC file must have been generated by lps2lts."
                 )
    {
    }

    bool run()
    {
      SVCbool indexed = SVCfalse;

      if (SVCopen(inFile, const_cast < char* >(options.inputname.c_str()), SVCread, readIndex))
      {
        throw mcrl2::runtime_error(options.inputname + ": " + std::string(SVCerror(SVCerrno)));
      }
      else
      {
        if (SVCopen(outFile, const_cast < char* >(options.outputname.c_str()), SVCwrite, &indexed))
        {
          throw mcrl2::runtime_error(options.outputname + ": " + std::string(SVCerror(SVCerrno)));
        }
      }

      if (options.task == CMD_BRANCH_REDUCE)
      {
        doBranchReduce(options);
      }
      else
      {
        doReduce(options);
      }

      return true;
    }

  private:
    std::string synopsis() const
    {
      return "[OPTION]... INFILE OUTFILE\n";
    }

    void check_positional_options(const command_line_parser& parser)
    {
      if (2 < parser.arguments.size())
      {
        parser.error("too many file arguments");
      }
      else if (2 > parser.arguments.size())
      {
        parser.error("too few file arguments");
      }
    }

    void add_options(interface_description& desc)
    {
      ltsmin_base::add_options(desc);

      desc.
      add_option("equivalence", make_mandatory_argument("NAME"),
                 "use equivalence NAME:\n"
                 "  'strong' for strong bisimulation (default), or\n"
                 "  'branching' for branching bisimulation\n"
                 , 'e').
      add_option("add",
                 "do not minimise but save a copy of the original LTS extended with a "
                 "state parameter indicating the bisimulation class a state belongs to ", 'a').
      add_option("tau", make_mandatory_argument("ACTNAMES"),
                 "consider actions with name in comma-separated list ACTNAMES to be internal (tau) actions");
    }

    void parse_options(const command_line_parser& parser)
    {
      ltsmin_base::parse_options(parser);

      options.task = CMD_REDUCE;

      if (0 < parser.options.count("verbose") + parser.options.count("debug"))
      {
        traceLevel=1;
      }

      if (parser.options.count("equivalence"))
      {
        std::string eq_name(parser.option_argument("equivalence"));
        if (eq_name == "strong")
        {
          options.task = CMD_REDUCE;
        }
        else if (eq_name == "branching")
        {
          options.task = CMD_BRANCH_REDUCE;
        }
        else
        {
          parser.error("option -e/--equivalence has illegal argument '" + eq_name + "'");
        }
      }

      if (0 < parser.options.count("add"))
      {
        add_state_parameter = 1;
      }
      if (0 < parser.options.count("tau"))
      {
        std::string s = parser.option_argument("tau")+',';
        std::string::size_type pos, lastpos = 0;
        while ((pos = s.find(',',lastpos)) != std::string::npos)
        {
          add_tau_action(s.substr(lastpos,pos-lastpos));
          lastpos = pos+1;
        }
      }

      options.inputname = parser.arguments[0];
      options.outputname = parser.arguments[1];
      if (options.inputname == options.outputname)
      {
        parser.error("input file and output file are not allowed to be the same");
      }
    }

};

int main(int argc, char* argv[])
{
  MCRL2_ATERMPP_INIT(argc, argv)

  mCRL2log(warning) << "the use of this tool is deprecated; use ltsconvert instead" << std::endl;

  return ltsmin_tool().execute(argc,argv);
}

void doReduce(t_tool_options const& options)
{
  SVCstateIndex initState = ReadData();
  Reduce();
  if (add_state_parameter)
  {
    SVCbool b;
    SVCfile inf;
    SVCopen(&inf, const_cast < char* >(options.inputname.c_str()), SVCread, &b);
    WriteDataAddParam(&inf,initState,WITH_TAULOOPS);
  }
  else
  {
    WriteData(initState,WITH_TAULOOPS);
  }
}

void doBranchReduce(t_tool_options const& options)
{
  SVCstateIndex initState = ReadData();
  SCC();
//  initState = ReturnEquivalenceClasses(initState, DELETE_TAULOOPS);
  /* ATwarning("Number of states after deletion of tau loops: %d\n", nstate); */
  ReduceBranching();
  if (add_state_parameter)
  {
    SVCbool b;
    SVCfile inf;
    SVCopen(&inf, const_cast < char* >(options.inputname.c_str()), SVCread, &b);
    WriteDataAddParam(&inf,initState,DELETE_TAULOOPS);
  }
  else
  {
    WriteData(initState, DELETE_TAULOOPS);
  }
}<|MERGE_RESOLUTION|>--- conflicted
+++ resolved
@@ -20,10 +20,7 @@
 
 using namespace mcrl2::utilities::tools;
 using namespace mcrl2::utilities;
-<<<<<<< HEAD
-=======
 using namespace mcrl2::log;
->>>>>>> a907a07f
 
 int traceLevel = 0, optimal = 0, classes = 0, add_state_parameter = 0;
 
