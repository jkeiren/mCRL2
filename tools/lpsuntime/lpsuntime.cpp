--- conflicted
+++ resolved
@@ -9,51 +9,17 @@
 /// \file lpsuntime.cpp
 
 #include "boost.hpp" // precompiled headers
-<<<<<<< HEAD
-
-#define NAME "lpsuntime"
-#define AUTHOR "Jeroen Keiren"
-=======
->>>>>>> 3fb7bde6
 
 #include "mcrl2/lps/untime.h"
 
 #include "mcrl2/utilities/input_output_tool.h"
 #include "mcrl2/utilities/squadt_tool.h"
 
-<<<<<<< HEAD
-#include <mcrl2/core/messaging.h>
-#include <mcrl2/utilities/command_line_interface.h>
-#include <mcrl2/utilities/command_line_messaging.h>
-#include <mcrl2/core/aterm_ext.h>
-
-//LPS framework
-#include <mcrl2/lps/untime.h>
-
-using namespace std;
-using namespace mcrl2::utilities;
-using namespace mcrl2::core;
-
-struct tool_options {
-  std::string input_file; // Name of the file to read input from
-  std::string output_file; // Name of the file to write output to (or stdout)
-};
-
-//Squadt connectivity
-#ifdef ENABLE_SQUADT_CONNECTIVITY
-#include <mcrl2/utilities/mcrl2_squadt_interface.h>
-
-//Forward declaration needed for use within squadt_interactor class
-int do_untime(const tool_options& options);
-
-class squadt_interactor: public mcrl2::utilities::squadt::mcrl2_tool_interface
-=======
 using namespace mcrl2;
 using namespace mcrl2::utilities::tools;
 using namespace mcrl2::core;
 
 class untime_tool: public squadt_tool< input_output_tool >
->>>>>>> 3fb7bde6
 {
   protected:
 
@@ -81,68 +47,13 @@
 
       result.save(m_output_filename);
 
-<<<<<<< HEAD
-void squadt_interactor::user_interactive_configuration(tipi::configuration& configuration)
-{
-  if (!configuration.output_exists(lps_file_for_output)) {
-    configuration.add_output(lps_file_for_output, tipi::mime_type("lps", tipi::mime_type::application), configuration.get_output_name(".lps"));
-  }
-}
-
-bool squadt_interactor::check_configuration(tipi::configuration const& configuration) const
-{
-// Check if everything present
-  return (configuration.input_exists(lps_file_for_input) &&
-          configuration.output_exists(lps_file_for_output)
-         );
-}
-
-bool squadt_interactor::perform_task(tipi::configuration& configuration)
-{
-  tool_options options;
-  options.input_file = configuration.get_input(lps_file_for_input).location();
-  options.output_file = configuration.get_output(lps_file_for_output).location();
-  return (do_untime(options)==0);
-}
-=======
       return true;
     }
->>>>>>> 3fb7bde6
 
 //Squadt connectivity
 #ifdef ENABLE_SQUADT_CONNECTIVITY
   protected:
 
-<<<<<<< HEAD
-int do_untime(const tool_options& options)
-{
-  mcrl2::lps::specification lps_specification;
-  lps_specification.load(options.input_file);
-  mcrl2::lps::untime(lps_specification).save(options.output_file);
-  return 0;
-}
-
-bool parse_command_line(int ac, char** av, tool_options& t_options) {
-  interface_description clinterface(av[0], NAME, AUTHOR,
-                              "remove time from an LPS",
-                              "[OPTION]... [INFILE [OUTFILE]]\n",
-                              "Remove time from the linear process specification (LPS) in INFILE and write the\n"
-                              "result to OUTFILE. If INFILE is not present, stdin is used. If OUTFILE is not\n"
-                              "present, stdout is used.\n");
-
-  command_line_parser parser(clinterface, ac, av);
-
-  if (parser.continue_execution()) {
-    if (2 < parser.arguments.size()) {
-      parser.error("too many file arguments");
-    }
-    else {
-      if (0 < parser.arguments.size()) {
-        t_options.input_file = parser.arguments[0];
-      }
-      if (1 < parser.arguments.size()) {
-        t_options.output_file = parser.arguments[1];
-=======
     /** \brief configures tool capabilities */
     void set_capabilities(tipi::tool::capabilities& capabilities) const
     {
@@ -157,14 +68,9 @@
       if (!configuration.output_exists("main-input")) {
         configuration.add_output("main-output",
                  tipi::mime_type("lps", tipi::mime_type::application), configuration.get_output_name(".lps"));
->>>>>>> 3fb7bde6
       }
     }
 
-<<<<<<< HEAD
-  return parser.continue_execution();
-}
-=======
     /** \brief check an existing configuration object to see if it is usable */
     bool check_configuration(tipi::configuration const& configuration) const
     {
@@ -172,7 +78,6 @@
       return (configuration.input_exists("main-input") &&
               configuration.output_exists("main-output"));
     }
->>>>>>> 3fb7bde6
 
     /** \brief performs the task specified by a configuration */
     bool perform_task(tipi::configuration& configuration)
@@ -182,21 +87,6 @@
 
       return run() == 0;
     }
-<<<<<<< HEAD
-#endif
-    tool_options options;
-
-    if (parse_command_line(argc, argv, options)) {
-      return do_untime(options);
-    }
-  }
-  catch (std::exception& e) {
-    std::cerr << e.what() << std::endl;
-    return EXIT_FAILURE;
-  }
-
-  return EXIT_SUCCESS;
-=======
 #endif //ENABLE_SQUADT_CONNECTIVITY
 };
 
@@ -205,5 +95,4 @@
   MCRL2_ATERMPP_INIT(argc, argv)
 
   return untime_tool().execute(argc, argv);
->>>>>>> 3fb7bde6
 }