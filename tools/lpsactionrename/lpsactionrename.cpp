<<<<<<< HEAD
// Author(s): Tom Haenen
=======
// Author(s): Tom Haenen, Jan Friso Groote
// Copyright: see the accompanying file COPYING or copy at
// https://svn.win.tue.nl/trac/MCRL2/browser/trunk/COPYING
>>>>>>> 5efd6a35
//
// Distributed under the Boost Software License, Version 1.0.
// (See accompanying file LICENSE_1_0.txt or copy at
// http://www.boost.org/LICENSE_1_0.txt)
//
/// \file lpsactionrename.cpp
<<<<<<< HEAD
/// \brief Add your file description here.

#define NAME "lpsactionupdate"
#define VERSION "0.0"
=======
/// \brief The tool lpsactionrename renames actions in an LPS

#include "boost.hpp" // precompiled headers

#define TOOLNAME "lpsactionrename"
#define AUTHOR "Jan Friso Groote and Tom Haenen"
>>>>>>> 5efd6a35

#include <cstdio>
#include <cerrno>
#include <cstdlib>
#include <cstring>
#include <cassert>
#include <iostream>
#include <fstream>
#include <algorithm>
#include <aterm2.h>
#include "mcrl2/core/detail/struct.h"
#include "mcrl2/core/print.h"
#include "mcrl2/core/parse.h"
#include "mcrl2/core/typecheck.h"
#include "mcrl2/core/data_implementation.h"
#include "mcrl2/core/data_reconstruct.h"
#include "mcrl2/lps/specification.h"
#include "mcrl2/lps/lps_rewrite.h"
#include "mcrl2/core/messaging.h"
#include "mcrl2/core/aterm_ext.h"
#include "mcrl2/lps/rename.h"
#include "mcrl2/lps/sumelm.h"
#include "mcrl2/lps/action_rename.h"
#include "mcrl2/data/find.h"
#include "mcrl2/data/rewrite.h"
#include "mcrl2/data/sort_identifier.h"
#include "mcrl2/atermpp/vector.h"
#include "mcrl2/data/data_expression.h"
#include <mcrl2/utilities/input_output_tool.h>
#include <mcrl2/utilities/rewriter_tool.h>

using namespace atermpp;
using namespace mcrl2::utilities;
using namespace mcrl2::core;
using namespace mcrl2::data::data_expr;
using namespace mcrl2::data;
using namespace mcrl2::lps;
using namespace std;

using namespace mcrl2;
using mcrl2::utilities::tools::input_output_tool;
using mcrl2::utilities::tools::rewriter_tool;

class action_rename_tool: public rewriter_tool<input_output_tool>
{
  //Type definitions
  //----------------

  protected:
    //t_phase represents the phases at which the program should be able to stop
   typedef enum { PH_NONE, PH_PARSE, PH_TYPE_CHECK, PH_DATA_IMPL} t_phase;

    //t_tool_options represents the options of the tool

    bool            m_pretty;
    bool            m_rewrite;
    bool            m_sumelm;
    t_phase         m_end_phase;
    string          m_action_rename_filename;

    std::string synopsis() const
    {
      return "[OPTION]... --renamefile=NAME [INFILE [OUTFILE]]\n";
    }

    void add_options(interface_description& desc)
    {
      rewriter_tool<input_output_tool>::add_options(desc);
      desc.add_option("renamefile", make_mandatory_argument("NAME"),
              "use the rename rules from NAME", 'f');
      desc.add_option("no-rewrite",
              "do not rewrite data terms while renaming; use when the rewrite system "
              "does not terminate", 'o');
      desc.add_option("no-sumelm",
                "do not apply sum elimination to the final result", 'm');
      desc.add_option("end-phase", make_mandatory_argument("PHASE"),
                "stop conversion and output the action rename specification after phase PHASE: "
                "'pa' (parsing), "
                "'tc' (type checking), or "
                "'di' (data implementation)"
                , 'p');
      desc.add_option("pretty",
                "return a pretty printed version of the output", 'P');

    }

    void parse_options(const command_line_parser& parser)
    {
      rewriter_tool<input_output_tool>::parse_options(parser);

      m_rewrite = (parser.options.count("rewrite")==0);
      m_sumelm  = (parser.options.count("sumelm")==0);
      m_pretty = (parser.options.count("pretty"));

      if (parser.options.count("end-phase")>0)
      {
        std::string phase = parser.option_argument("end-phase");

        if (std::strncmp(phase.c_str(), "pa", 3) == 0)
        { m_end_phase = PH_PARSE;
        } else if (std::strncmp(phase.c_str(), "tc", 3) == 0)
        { m_end_phase = PH_TYPE_CHECK;
        } else if (std::strncmp(phase.c_str(), "di", 3) == 0)
        { m_end_phase = PH_DATA_IMPL;
        } else
        { parser.error("option -p has illegal argument '" + phase + "'");
        }
      }

      m_action_rename_filename = parser.option_argument("renamefile");
    }

  public:
    action_rename_tool()
      : rewriter_tool<input_output_tool>(
          TOOLNAME,
          AUTHOR,
          "rename actions of an LPS",
          "Apply the action rename specification in FILE to the LPS in INFILE and save it to OUTFILE. "
          "If OUTFILE is not present, stdout is used. If INFILE is not present, stdin is used."
        ),
        m_pretty(false),
        m_rewrite(true),
        m_sumelm(true),
        m_end_phase(PH_NONE)
    {}

  //Functions used by the main program
  //----------------------------------

  // static bool parse_command_line(int argc, char **argv, t_tool_options&);
  //Post: The command line options are parsed.
  //      The program has aborted with a suitable error code, if:
  //      - errors were encountered
  //      - non-standard behaviour was requested (help or version)
  //Ret:  the parsed command line options

  // static specification rename_actions(t_tool_options tool_options); XXXXXXXXXXXXXXXXXXXXXXX
  //Pre:  tool_options.action_rename_filename contains a action rename
  //      specification
  //      tool_options.infilename contains an LPS ("" indicates stdin)
  //      tool_options.end_phase indicates at which phase conversion stops
  //Ret:  if end_phase == PH_NONE, the new LPS generated from the action rename
  //      file and the old LPS
  //      if end_phase != PH_NONE, the state formula after phase end_phase
  //      NULL, if something went wrong

  bool run()
  {
    //process action rename specfication

    if (core::gsVerbose)
    {
      std::cerr << "lpsactionrename parameters:" << std::endl;
      std::cerr << "  input file:         " << m_input_filename << std::endl;
      std::cerr << "  output file:        " << m_output_filename << std::endl;
      std::cerr << "  rename file:        " << m_action_rename_filename << std::endl;
      std::cerr << "  rewrite:            " << (m_rewrite?"YES":"NO") << std::endl;
      std::cerr << "  sumelm:             " << (m_sumelm?"YES":"NO") << std::endl;
    }

    //open infilename
    specification lps_old_spec;
    lps_old_spec.load(m_input_filename);

    //parse the action rename file
    ifstream rename_stream(m_action_rename_filename.c_str());
    if (!rename_stream.is_open())
    {
      mcrl2::runtime_error("cannot open rename file " + m_action_rename_filename);
    }

    // Parse the rename spec in rename_stream.
    // Note that all parsed data and action declarations in rename_stream are
    // added to lps_old_spec.
    action_rename_specification action_rename_spec =
                    parse_action_rename_specification(rename_stream,lps_old_spec);
    rename_stream.close();


    /* if (action_rename_spec == NULL) {
      gsErrorMsg("parsing failed\n");
      return NULL;
    }
    gsDebugMsg("parsing succeeded\n");
    if (end_phase == PH_PARSE) {
      return action_rename_spec;
    }

    //type check formula against a reconstructed lps specification
    ATermAppl reconstructed_lps_old_spec = reconstruct_spec(lps_old_spec);

    gsVerboseMsg("type checking...\n");
    action_rename_spec = type_check_action_rename_spec(action_rename_spec, reconstructed_lps_old_spec);
    if (action_rename_spec == NULL) {
      gsErrorMsg("type checking failed\n");
      return NULL;
    }
    if (end_phase == PH_TYPE_CHECK) {
      return action_rename_spec;
    }

    //implement standard data types and type constructors on the result
    gsVerboseMsg("implementing standard data types and type constructors...\n");
    action_rename_spec = implement_data_action_rename_spec(action_rename_spec, reconstructed_lps_old_spec);
    if (action_rename_spec == NULL) {
      gsErrorMsg("data implementation failed\n");
      return NULL;
    }
    if (end_phase == PH_DATA_IMPL) {
      return action_rename_spec;
    }
    lps_old_spec = specification(reconstructed_lps_old_spec);
    */

    //rename all assigned actions
    gsVerboseMsg("renaming actions...\n");
    specification lps_new_spec = action_rename(action_rename_spec, lps_old_spec);
    data::rewriter datar;
    if (m_rewrite)
    { datar = create_rewriter(lps_new_spec.data());
      lps_new_spec = rewrite_lps(lps_new_spec,datar);
      // lps_new_spec = lpsrewr(lps_new_spec, datar);
      // lps_new_spec = rewrite_lps(lps_new_spec, tool_options.rewrite_strategy);
    }
    if(m_sumelm)
    { lps_new_spec = sumelm(lps_new_spec);
      if(m_rewrite)
      {
        lps_new_spec = rewrite_lps(lps_new_spec,datar);
      }
    }
    // return lps_new_spec;

    lps_new_spec.save(m_output_filename);
    return true;

    //store the result
    /* string outfilename = tool_options.outfilename;
    if (outfilename.empty())
    {
      gsVerboseMsg("saving result to stdout...\n");
    } else {
      gsVerboseMsg("saving result to '%s'...\n", outfilename.c_str());
    }
    if (tool_options.end_phase == PH_NONE && !tool_options.pretty) {
      lps_new_spec.save(outfilename);
    } else
    {
      if (outfilename.empty()) {
        PrintPart_CXX(cout, (ATerm) lps_new_spec, (tool_options.pretty)?ppDefault:ppInternal);
        cout << endl;
      } else {
        ofstream outstream(outfilename.c_str(), ofstream::out|ofstream::binary);
        if (!outstream.is_open()) {
          throw mcrl2::runtime_error("could not open output file '" + outfilename + "' for writing");
        }
        PrintPart_CXX(outstream, (ATerm) lps_new_spec, (tool_options.pretty)?ppDefault:ppInternal);
        outstream.close();
      }
    }
    return EXIT_SUCCESS; */
  }
};


// SQuADT protocol interface
#ifdef ENABLE_SQUADT_CONNECTIVITY
#include "mcrl2/utilities/mcrl2_squadt_interface.h"

// Strings containing tags used for communication between lpsactionrename and squadt
const char* lps_file_for_input    = "lps_in";
const char* rename_file           = "renamefile_in";
const char* lps_file_for_output   = "lps_out";
const char* option_rewrite        = "rewrites";
const char* option_sumelm         = "sumelm";

class squadt_interactor
              : public mcrl2::utilities::squadt::mcrl2_tool_interface,
                public action_rename_tool
{
  private:
    static bool initialise_types()
    {
      /* tipi::datatype::enumeration< pbes_rewriter_type > storage_types;

      storage_types.
          add(simplify, "simplify").
          add(quantifier_all, "quantifier_all").
          add(quantifier_finite, "quantifier_finite"); */

      return true;
    }

  public:

    /** \brief configures tool capabilities */
    void set_capabilities(tipi::tool::capabilities&) const;

    /** \brief queries the user via SQuADT if needed to obtain configuration information */
    void user_interactive_configuration(tipi::configuration&);

    /** \brief check an existing configuration object to see if it is usable */
    bool check_configuration(tipi::configuration const&) const;

    /** \brief performs the task specified by a configuration */
    bool perform_task(tipi::configuration&);

    int execute(int argc, char** argv)
    { if (utilities::squadt::free_activation(*this, argc, argv))
      { return EXIT_SUCCESS;
      }
      return action_rename_tool::execute(argc,argv);
    }
};

void squadt_interactor::set_capabilities(tipi::tool::capabilities& c) const {
  c.add_input_configuration(lps_file_for_input, tipi::mime_type("lps", tipi::mime_type::application), tipi::tool::category::transformation);
}

void squadt_interactor::user_interactive_configuration(tipi::configuration& c) {
  using namespace tipi;
  using namespace tipi::layout;
  using namespace tipi::layout::elements;

  if (!c.option_exists(option_rewrite)) {
    c.add_option(option_rewrite).set_argument_value< 0 >(true);
  }
  if (!c.option_exists(option_sumelm)) {
    c.add_option(option_sumelm).set_argument_value< 0 >(true);
  }

  /* Create display */
  tipi::tool_display d;

  layout::vertical_box& m = d.create< vertical_box >().set_default_margins(margins(0,5,0,5));

  /* Create and add the top layout manager */
  text_field& rename_file_field = d.create< text_field >();
  checkbox&   rewrite           = d.create< checkbox >().set_status(!c.get_option_argument< bool >(option_rewrite));
  checkbox&   sumelm            = d.create< checkbox >().set_status(!c.get_option_argument< bool >(option_sumelm));
  button&     okay_button       = d.create< button >().set_label("OK");

  m.append(d.create< horizontal_box >().
        append(d.create< label >().set_text("Rename file name : ")).
        append(rename_file_field)).
        append(d.create< vertical_box >().set_default_alignment(layout::left).
            append(rewrite.set_label("Use rewriting")).
            append(sumelm.set_label("Apply sum elimination"))).
     append(d.create< label >().set_text(" ")).
     append(okay_button, layout::right);

  // Set default values if the configuration specifies them
  if (c.input_exists(rename_file)) {
    rename_file_field.set_text(c.get_input(rename_file).location());
  }

  send_display_layout(d.manager(m));

  /* Wait until the ok button was pressed */
  okay_button.await_change();

  c.add_input(rename_file, tipi::mime_type("mf", tipi::mime_type::text), rename_file_field.get_text());

  /* Add output file to the configuration */
  if (c.output_exists(lps_file_for_output)) {
    tipi::configuration::object& output_file = c.get_output(lps_file_for_output);

    output_file.location(c.get_output_name(".lps"));
  }
  else {
    c.add_output(lps_file_for_output, tipi::mime_type("lps", tipi::mime_type::application), c.get_output_name(".lps"));
  }

  c.get_option(option_rewrite).set_argument_value< 0, boolean >(!rewrite.get_status());
  c.get_option(option_sumelm).set_argument_value< 0, boolean >(!sumelm.get_status());

  send_clear_display();
}

bool squadt_interactor::check_configuration(tipi::configuration const& c) const
{
  bool result = true;

  result &= c.input_exists(lps_file_for_input);
  result &= c.input_exists(rename_file);
  result &= c.output_exists(lps_file_for_output);

  return (result);
}

bool squadt_interactor::perform_task(tipi::configuration& c) {

  m_action_rename_filename = c.get_input(rename_file).location();
  input_filename() = c.get_input(lps_file_for_input).location();
  output_filename() = c.get_output(lps_file_for_output).location();
  m_sumelm = c.get_option_argument< bool >(option_sumelm);
  m_rewrite = c.get_option_argument< bool >(option_rewrite);

  bool result = run();

  if (result) {
    send_clear_display();
  }

  return (result);
}
#endif //ENABLE_SQUADT_CONNECTIVITY


//Main program
//------------

int main(int argc, char **argv)
{
  MCRL2_ATERM_INIT(argc, argv)

  try
  {
#ifdef ENABLE_SQUADT_CONNECTIVITY
     squadt_interactor tool;
#else
     action_rename_tool tool;
#endif
    return tool.execute(argc, argv);
  }
  catch (std::exception& e)
  {
    std::cerr << e.what() << std::endl;
  }
  return EXIT_FAILURE;
}

<|MERGE_RESOLUTION|>--- conflicted
+++ resolved
@@ -1,29 +1,18 @@
-<<<<<<< HEAD
-// Author(s): Tom Haenen
-=======
 // Author(s): Tom Haenen, Jan Friso Groote
 // Copyright: see the accompanying file COPYING or copy at
 // https://svn.win.tue.nl/trac/MCRL2/browser/trunk/COPYING
->>>>>>> 5efd6a35
 //
 // Distributed under the Boost Software License, Version 1.0.
 // (See accompanying file LICENSE_1_0.txt or copy at
 // http://www.boost.org/LICENSE_1_0.txt)
 //
 /// \file lpsactionrename.cpp
-<<<<<<< HEAD
-/// \brief Add your file description here.
-
-#define NAME "lpsactionupdate"
-#define VERSION "0.0"
-=======
 /// \brief The tool lpsactionrename renames actions in an LPS
 
 #include "boost.hpp" // precompiled headers
 
 #define TOOLNAME "lpsactionrename"
 #define AUTHOR "Jan Friso Groote and Tom Haenen"
->>>>>>> 5efd6a35
 
 #include <cstdio>
 #include <cerrno>
