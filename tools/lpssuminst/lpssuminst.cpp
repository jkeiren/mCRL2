--- conflicted
+++ resolved
@@ -9,12 +9,6 @@
 /// \file lpssuminst.cpp
 
 #include "boost.hpp" // precompiled headers
-<<<<<<< HEAD
-
-#define NAME "lpssuminst"
-#define AUTHOR "Jeroen Keiren"
-=======
->>>>>>> 3fb7bde6
 
 #include "mcrl2/lps/suminst.h"
 
@@ -22,46 +16,14 @@
 #include "mcrl2/utilities/rewriter_tool.h"
 #include "mcrl2/utilities/squadt_tool.h"
 
-<<<<<<< HEAD
-#include <mcrl2/lps/suminst.h>
-
-#include "mcrl2/core/messaging.h"
-#include "mcrl2/data/rewriter.h"
-#include "mcrl2/core/aterm_ext.h"
-#include "mcrl2/utilities/command_line_interface.h"
-#include "mcrl2/utilities/command_line_messaging.h"
-#include "mcrl2/utilities/command_line_rewriting.h"
-
-using namespace std;
-=======
 using namespace mcrl2;
->>>>>>> 3fb7bde6
 using namespace mcrl2::utilities;
 using namespace mcrl2::utilities::tools;
 using namespace mcrl2::core;
-<<<<<<< HEAD
-using namespace mcrl2::lps;
-
-///////////////////////////////////////////////////////////////////////////////
-/// \brief structure that holds all options available for the tool.
-///
-struct tool_options {
-  std::string input_file; ///< Name of the file to read input from
-  std::string output_file; ///< Name of the file to write output to (or stdout)
-  t_suminst_options suminst_opts; ///< Options of the algorithm
-
-  tool_options() {}
-};
-
-//Squadt connectivity
-#ifdef ENABLE_SQUADT_CONNECTIVITY
-#include <mcrl2/utilities/mcrl2_squadt_interface.h>
-=======
 
 class suminst_tool: public squadt_tool< rewriter_tool<input_output_tool> >
 {
   protected:
->>>>>>> 3fb7bde6
 
     typedef squadt_tool< rewriter_tool<input_output_tool> > super;
 
@@ -82,12 +44,6 @@
     }
 
   public:
-<<<<<<< HEAD
-
-    /** \brief configures tool capabilities */
-    void set_capabilities(tipi::tool::capabilities&) const;
-=======
->>>>>>> 3fb7bde6
 
     suminst_tool()
       : super(
@@ -114,107 +70,13 @@
 
        result.save(m_output_filename);
 
-<<<<<<< HEAD
-void squadt_interactor::user_interactive_configuration(tipi::configuration& configuration)
-{
-  using namespace tipi;
-  using namespace tipi::layout;
-  using namespace tipi::layout::elements;
-
-  /* Set defaults where the supplied configuration does not have values */
-  if (!configuration.output_exists(lps_file_for_output)) {
-    configuration.add_output(lps_file_for_output, tipi::mime_type("lps", tipi::mime_type::application), configuration.get_output_name(".lps"));
-  }
-  if (!configuration.option_exists(option_tau_only)) {
-    configuration.add_option(option_tau_only).
-       set_argument_value< 0 >(true, false);
-  }
-  if (!configuration.option_exists(option_finite_only)) {
-    configuration.add_option(option_finite_only).
-       set_argument_value< 0 >(true, false);
-  }
-
-  /* Create display */
-  tipi::tool_display d;
-
-  // Helper for strategy selection
-  mcrl2::utilities::squadt::radio_button_helper < RewriteStrategy > strategy_selector(d);
-
-  layout::vertical_box& m = d.create< vertical_box >();
-
-  m.append(d.create< label >().set_text("Rewrite strategy")).
-    append(d.create< horizontal_box >().
-                append(strategy_selector.associate(GS_REWR_INNER, "Inner")).
-#ifdef MCRL2_INNERC_AVAILABLE
-                append(strategy_selector.associate(GS_REWR_INNERC, "Innerc")).
-#endif
-#ifdef MCRL2_JITTYC_AVAILABLE
-                append(strategy_selector.associate(GS_REWR_JITTY, "Jitty", true)).
-                append(strategy_selector.associate(GS_REWR_JITTYC, "Jittyc")));
-#else
-                append(strategy_selector.associate(GS_REWR_JITTY, "Jitty", true)));
-#endif
-
-  /* Prepare user interaction */
-  checkbox& tau_only = d.create< checkbox >().set_status(configuration.get_option_argument< bool >(option_tau_only));
-  m.append(d.create< label >().set_text(" ")).
-    append(tau_only.set_label("Only instantiate tau summands"), layout::left);
-
-  checkbox& finite_only = d.create< checkbox >().set_status(configuration.get_option_argument< bool >(option_finite_only));
-  m.append(d.create< label >().set_text(" ")).
-    append(finite_only.set_label("Only instantiate variables of finite sorts"), layout::left);
-
-  button& okay_button = d.create< button >().set_label("OK");
-
-  m.append(d.create< label >().set_text(" ")).
-    append(okay_button, layout::right);
-
-  if (configuration.option_exists(option_rewrite_strategy)) {
-    strategy_selector.set_selection(configuration.get_option_argument< RewriteStrategy >(option_rewrite_strategy, 0));
-  }
-
-  send_display_layout(d.manager(m));
-
-  okay_button.await_change();
-
-  /* Update configuration */
-  configuration.get_option(option_tau_only).
-     set_argument_value< 0 >(tau_only.get_status());
-  configuration.get_option(option_finite_only).
-     set_argument_value< 0 >(finite_only.get_status());
-
-  configuration.get_option(option_rewrite_strategy).set_argument_value< 0 >(strategy_selector.get_selection());
-}
-
-bool squadt_interactor::check_configuration(tipi::configuration const& configuration) const
-{
-  bool result = true;
-  result |= configuration.input_exists(lps_file_for_input);
-  result |= configuration.output_exists(lps_file_for_output);
-  result |= configuration.option_exists(option_rewrite_strategy);
-=======
        return true;
     }
->>>>>>> 3fb7bde6
 
 //Squadt connectivity
 #ifdef ENABLE_SQUADT_CONNECTIVITY
   protected:
 
-<<<<<<< HEAD
-bool squadt_interactor::perform_task(tipi::configuration& configuration)
-{
-  using namespace tipi;
-  using namespace tipi::layout;
-  using namespace tipi::layout::elements;
-
-  tool_options options;
-  options.input_file = configuration.get_input(lps_file_for_input).location();
-  options.output_file = configuration.get_output(lps_file_for_output).location();
-  options.suminst_opts.tau_only = configuration.option_exists(option_tau_only);
-  options.suminst_opts.finite_only = configuration.option_exists(option_finite_only);
-  options.suminst_opts.strategy = configuration.get_option_argument< RewriteStrategy >(option_rewrite_strategy, 0);
-=======
 # define option_tau_only         "tau_only"
 # define option_finite_only      "finite_only"
 
@@ -225,7 +87,6 @@
       capabilities.add_input_configuration("main-input",
                  tipi::mime_type("lps", tipi::mime_type::application), tipi::tool::category::transformation);
     }
->>>>>>> 3fb7bde6
 
     /** \brief queries the user via SQuADT if needed to obtain configuration information */
     void user_interactive_configuration(tipi::configuration& configuration)
@@ -234,13 +95,8 @@
       using namespace tipi::layout;
       using namespace tipi::layout::elements;
 
-<<<<<<< HEAD
-  send_display_layout(d.manager(d.create< vertical_box >().
-                append(d.create< label >().set_text("Declustering in progress"), layout::left)));
-=======
       // Let squadt_tool update configuration for rewriter and add output file configuration
       synchronise_with_configuration(configuration);
->>>>>>> 3fb7bde6
 
       /* Set defaults where the supplied configuration does not have values */
       if (!configuration.option_exists(option_tau_only)) {
@@ -252,13 +108,8 @@
            set_argument_value< 0 >(true, false);
       }
 
-<<<<<<< HEAD
-  send_display_layout(d.manager(d.create< vertical_box >().
-                append(d.create< label >().set_text(std::string("Declustering ") + ((result) ? "succeeded" : "failed")), layout::left)));
-=======
       /* Create display */
       tipi::tool_display d;
->>>>>>> 3fb7bde6
 
       layout::vertical_box& m = d.create< vertical_box >();
 
@@ -269,17 +120,9 @@
       m.append(d.create< label >().set_text(" ")).
         append(tau_only.set_label("Only instantiate tau summands"), layout::left);
 
-<<<<<<< HEAD
-///Reads a specification from input_file,
-///applies instantiation of sums to it and writes the result to output_file.
-int do_suminst(const tool_options& options)
-{
-  specification lps_specification;
-=======
       checkbox& finite_only = d.create< checkbox >().set_status(configuration.get_option_argument< bool >(option_finite_only));
       m.append(d.create< label >().set_text(" ")).
         append(finite_only.set_label("Only instantiate variables of finite sorts"), layout::left);
->>>>>>> 3fb7bde6
 
       button& okay_button = d.create< button >().set_label("OK");
 
@@ -290,16 +133,6 @@
 
       okay_button.await_change();
 
-<<<<<<< HEAD
-///Parses command line and sets settings from command line switches
-bool parse_command_line(int ac, char** av, tool_options& t_options) {
-  interface_description clinterface(av[0], NAME, AUTHOR,
-    "instantiate summation variables of an LPS",
-    "[OPTION]... [INFILE [OUTFILE]]\n",
-    "Instantiate the summation variables of the linear process specification (LPS) "
-    "in INFILE and write the result to OUTFILE. If INFILE is not present, stdin is "
-    "used. If OUTFILE is not present, stdout is used.");
-=======
       // let squadt_tool update configuration for rewriter and input/output files
       update_configuration(configuration);
 
@@ -309,7 +142,6 @@
       configuration.get_option(option_finite_only).
          set_argument_value< 0 >(finite_only.get_status());
     }
->>>>>>> 3fb7bde6
 
     /** \brief check an existing configuration object to see if it is usable */
     bool check_configuration(tipi::configuration const& configuration) const
@@ -329,29 +161,6 @@
       // Let squadt_tool update configuration for rewriter and add output file configuration
       synchronise_with_configuration(configuration);
 
-<<<<<<< HEAD
-  if (parser.continue_execution()) {
-    t_options.suminst_opts.tau_only = (0 < parser.options.count("tau"));
-    t_options.suminst_opts.finite_only = (0 < parser.options.count("finite"));
-
-    if (2 < parser.arguments.size()) {
-      parser.error("too many file arguments");
-    }
-    else {
-      if (0 < parser.arguments.size()) {
-        t_options.input_file  = parser.arguments[0];
-      }
-      if (1 < parser.arguments.size()) {
-        t_options.output_file = parser.arguments[1];
-      }
-    }
-
-    t_options.suminst_opts.strategy = parser.option_argument_as< RewriteStrategy >("rewriter");
-  }
-
-  return parser.continue_execution();
-}
-=======
       m_suminst_opts.tau_only = configuration.option_exists(option_tau_only);
       m_suminst_opts.finite_only = configuration.option_exists(option_finite_only);
 
@@ -363,7 +172,6 @@
 
       //Perform instantiation
       bool result = run() == 0;
->>>>>>> 3fb7bde6
 
       send_display_layout(d.manager(d.create< vertical_box >().
                     append(d.create< label >().set_text(std::string("Declustering ") + ((result) ? "succeeded" : "failed")), layout::left)));
@@ -373,24 +181,9 @@
 #endif //ENABLE_SQUADT_CONNECTIVITY
 };
 
-<<<<<<< HEAD
-    tool_options options;
-
-    if (parse_command_line(argc, argv, options)) {
-      do_suminst(options);
-    }
-  }
-  catch (std::exception& e) {
-    std::cerr << e.what() << std::endl;
-    return EXIT_FAILURE;
-  }
-
-  return EXIT_SUCCESS;
-=======
 int main(int argc, char** argv)
 {
   MCRL2_ATERMPP_INIT(argc, argv)
 
   return suminst_tool().execute(argc, argv);
->>>>>>> 3fb7bde6
 }