/// Author(s): F.P.M. (Frank) Stappers
// Copyright: see the accompanying file COPYING or copy at
// https://svn.win.tue.nl/trac/MCRL2/browser/trunk/COPYING
//
// Distributed under the Boost Software License, Version 1.0.
// (See accompanying file LICENSE_1_0.txt or copy at
// http://www.boost.org/LICENSE_1_0.txt)
//
/// \file ./lpsconstelm.cpp

#include "boost.hpp" // precompiled headers

#define NAME "lpsconstelm"
#define AUTHOR "Frank Stappers"

//LPS framework
#include "mcrl2/lps/specification.h"

//C/C++
#include <iostream>
#include <vector>
#include <set>
#include <string>
#include <iterator>
#include <fstream>
#include <cstdio>
#include <cstdlib>
#include <fstream>

//Rewriter
#include "mcrl2/new_data/rewriter.h"

//Aterm
#include "mcrl2/atermpp/aterm.h"
#include "mcrl2/atermpp/map.h"
#include "mcrl2/atermpp/vector.h"

#include "mcrl2/core/detail/struct.h"
#include "mcrl2/core/messaging.h"
#include "mcrl2/core/aterm_ext.h"
#include "mcrl2/utilities/command_line_interface.h"
#include "mcrl2/utilities/command_line_rewriting.h"
#include "mcrl2/utilities/command_line_messaging.h"

using namespace atermpp;
using namespace mcrl2::utilities;
using namespace mcrl2::core;
using namespace mcrl2::core::detail;
using namespace mcrl2::new_data;
using namespace mcrl2::lps;

template <class T>
inline std::string to_string (const T& t)
{
  std::stringstream ss;
  ss << t;
  return ss.str();
}

// Squadt protocol interface
#ifdef ENABLE_SQUADT_CONNECTIVITY
#include <mcrl2/utilities/mcrl2_squadt_interface.h>
#endif

class lpsConstElm
#ifdef ENABLE_SQUADT_CONNECTIVITY
: public mcrl2::utilities::squadt::mcrl2_tool_interface
#endif
                  {

  private:
    ATermTable                            safeguard;
    std::string                           p_outputfile;
    atermpp::vector< mcrl2::new_data::assignment >   p_currentState;
    atermpp::vector< mcrl2::new_data::assignment >   p_newCurrentState;
    atermpp::vector< mcrl2::new_data::assignment >   p_nextState;
    atermpp::vector< mcrl2::new_data::assignment >   p_initAssignments;
    atermpp::map< mcrl2::new_data::variable, int  >  p_lookupIndex;
    atermpp::map< int, mcrl2::new_data::variable >   p_lookupDataVarIndex;
    atermpp::set< mcrl2::new_data::data_expression >      p_freeVarSet;
    atermpp::set< int >                       p_V;
    atermpp::set< int >                       p_S;
    atermpp::set< mcrl2::lps::summand >          p_visitedSummands;
    atermpp::set< mcrl2::new_data::data_expression >      p_variableList;
    atermpp::map< int, atermpp::vector< std::pair< mcrl2::new_data::assignment, mcrl2::new_data::assignment > > > p_changed_assignements_per_cycle;
    int                                   p_newVarCounter;
    bool                                  p_nosingleton;
    bool                                  p_alltrue;
    bool                                  p_reachable;
    bool                                  p_show;
    std::string                           p_logfile;
    std::string                           p_logstring;
    mcrl2::lps::specification                    p_spec;
    atermpp::set< sort_expression >       p_singletonSort;
    Rewriter*                             rewr;
    //rewrite strategy used by the rewriter.
    RewriteStrategy p_strategy;

<<<<<<< HEAD
    atermpp::map< mcrl2::data::data_variable, atermpp::vector < mcrl2::data::data_expression > > p_parameter_trace ;
=======
    atermpp::map< mcrl2::new_data::variable, atermpp::vector < mcrl2::new_data::data_expression > > p_parameter_trace ;
>>>>>>> 3fb7bde6
    int p_cycle;

    //Only used by getDataVarIDs
    atermpp::set< mcrl2::new_data::variable >        p_foundFreeVars;

    //Only used by detectVar
    atermpp::set< mcrl2::new_data::data_expression >      sum_vars;

  public:

    lpsConstElm();
    ~lpsConstElm();

  private:

    bool parse_command_line(int argc, char** argv);
    void getDatVarRec(aterm_appl t);
    atermpp::set< mcrl2::new_data::variable > getUsedFreeVars(aterm_appl input);
    ATermAppl rewrite(ATermAppl t);
    ATermAppl p_substitute(ATermAppl t, atermpp::vector< mcrl2::new_data::assignment > &y );
    void calculateNextState(mcrl2::new_data::assignment_list assignments);
    bool inFreeVarList(mcrl2::new_data::data_expression dexpr);
    mcrl2::new_data::assignment newExpression(mcrl2::new_data::assignment ass);
    bool compare(mcrl2::new_data::data_expression x, mcrl2::new_data::data_expression y);
    bool cmpCurrToNext();
    bool conditionTest(mcrl2::new_data::data_expression x);
    void detectVar(int n);
<<<<<<< HEAD
    bool recDetectVarList(mcrl2::data::data_expression_list l, atermpp::set<data_expression> &S);
    bool recDetectVar(mcrl2::data::data_expression t, atermpp::set<mcrl2::data::data_expression> &S);
=======
    bool recDetectVarList(mcrl2::new_data::data_expression_list l, atermpp::set<data_expression> &S);
    bool recDetectVar(mcrl2::new_data::data_expression t, atermpp::set<mcrl2::new_data::data_expression> &S);
>>>>>>> 3fb7bde6
    bool DetectVariableProcessParamtersInDataAppl (aterm_appl t);
    template <typename Term>
    atermpp::term_list<Term> vectorToList(atermpp::vector<Term> y);
    template <typename Term>
    atermpp::term_list<Term> setToList(atermpp::set<Term> y);
    void findSingleton();

    void printNextState();
    void printVar();
    void printState();
    void printCurrentState();

  public:

    bool execute(int argc, char** argv);
    void removeSingleton(int n);
    bool output();
    void loadFile(std::string const& x);
    void setSaveFile(std::string const& x);
    void printSet();
    void setVerbose(bool b);
    void setDebug(bool b);
    void setNoSingleton(bool b);
    void setAllTrue(bool b);
    void setRewriteStrategy(RewriteStrategy s);
    void setReachable(bool b);
    void setShow(bool b);
    void printSetVar();
    bool filter();

#ifdef ENABLE_SQUADT_CONNECTIVITY
    /** \brief configures tool capabilities */
    void set_capabilities(tipi::tool::capabilities& c) const {
      c.add_input_configuration("lps_in", tipi::mime_type("lps", tipi::mime_type::application), tipi::tool::category::transformation);
    }

    /** \brief queries the user via SQuADT if needed to obtain configuration information */
    void user_interactive_configuration(tipi::configuration&);

    /** \brief check an existing configuration object to see if it is usable */
    bool check_configuration(tipi::configuration const& c) const {
      return c.input_exists("lps_in") && c.output_exists("lps_out");
    }

    /** \brief performs the task specified by a configuration */
    bool perform_task(tipi::configuration&);
#endif
};

#ifdef ENABLE_SQUADT_CONNECTIVITY
char const* option_remove_single_element_sorts = "remove_single_element_sorts";
char const* option_remove_unvisited_summands   = "remove_unvisited_summands";
char const* option_ignore_summand_conditions   = "ignore_summand_conditions";
char const* option_rewrite_strategy            = "rewrite_strategy";

void lpsConstElm::user_interactive_configuration(tipi::configuration& c) {
  using namespace tipi;
  using namespace tipi::layout;
  using namespace tipi::layout::elements;

  /* Set defaults where the supplied configuration does not have values */
  if (!c.output_exists("lps_out")) {
    /* Add output file to the configuration */
    c.add_output("lps_out", tipi::mime_type("lps", tipi::mime_type::application), c.get_output_name(".lps"));
  }

  if (!c.option_exists(option_remove_single_element_sorts)) {
    c.add_option(option_remove_single_element_sorts, false).
        set_argument_value< 0 >(true, false);
  }
  if (!c.option_exists(option_remove_unvisited_summands)) {
    c.add_option(option_remove_unvisited_summands, false).
        set_argument_value< 0 >(true, false);
  }
  if (!c.option_exists(option_ignore_summand_conditions)) {
    c.add_option(option_ignore_summand_conditions, false).
        set_argument_value< 0 >(true, false);
  }

  /* Create display */
  tipi::tool_display d;

  tipi::layout::vertical_box& m = d.create< vertical_box >();

  mcrl2::utilities::squadt::radio_button_helper < RewriteStrategy > strategy_selector(d);

  m.append(d.create< label >().set_text("Rewrite strategy")).
    append(d.create< horizontal_box >().
                append(strategy_selector.associate(GS_REWR_INNER, "Inner")).
#ifdef MCRL2_INNERC_AVAILABLE
                append(strategy_selector.associate(GS_REWR_INNERC, "Innerc")).
#endif
#ifdef MCRL2_JITTYC_AVAILABLE
                append(strategy_selector.associate(GS_REWR_JITTY, "Jitty", true)).
                append(strategy_selector.associate(GS_REWR_JITTYC, "Jittyc")));
#else
                append(strategy_selector.associate(GS_REWR_JITTY, "Jitty", true)));
#endif

  checkbox& remove_single_element_sorts = d.create< checkbox >().
                        set_status(c.get_option_argument< bool >(option_remove_single_element_sorts));
  checkbox& remove_unvisited_summands   = d.create< checkbox >().
                        set_status(c.get_option_argument< bool >(option_remove_unvisited_summands));
  checkbox& ignore_summand_conditions   = d.create< checkbox >().
                        set_status(c.get_option_argument< bool >(option_ignore_summand_conditions));

  m.append(d.create< vertical_box >().set_default_alignment(layout::left).
      append(remove_single_element_sorts.set_label("remove single element sorts")).
      append(remove_unvisited_summands.set_label("remove summands that are not visited")).
      append(ignore_summand_conditions.set_label("take summand conditions into account")),
    margins(0,5,0,5));

  if (c.option_exists(option_rewrite_strategy)) {
    strategy_selector.set_selection(c.get_option_argument< RewriteStrategy >(option_rewrite_strategy, 0));
  }

  button& okay_button = d.create< button >().set_label("OK");

  m.append(d.create< label >().set_text(" ")).
    append(okay_button, layout::right);

  send_display_layout(d.manager(m));

  /* Wait until the ok button was pressed */
  okay_button.await_change();

  /* Update configuration */
  c.get_option(option_remove_single_element_sorts).
      set_argument_value< 0 >(remove_single_element_sorts.get_status());
  c.get_option(option_remove_unvisited_summands).
      set_argument_value< 0 >(remove_unvisited_summands.get_status());
  c.get_option(option_ignore_summand_conditions).
      set_argument_value< 0 >(ignore_summand_conditions.get_status());
  c.get_option(option_rewrite_strategy).
      set_argument_value< 0 >(strategy_selector.get_selection());

  send_clear_display();
}

bool lpsConstElm::perform_task(tipi::configuration& c) {
  /* Set with options from the current configuration object */
  setNoSingleton(c.option_exists(option_remove_single_element_sorts));
  setReachable(c.option_exists(option_remove_unvisited_summands));
  setAllTrue(c.option_exists(option_remove_unvisited_summands));
  setRewriteStrategy(c.get_option_argument< RewriteStrategy >(option_rewrite_strategy, 0));

  send_hide_display();

  loadFile(c.get_input("lps_in").location());
  setSaveFile(c.get_output("lps_out").location());

  filter();
  output();

  return true;
}
#endif

lpsConstElm::lpsConstElm() : safeguard(ATtableCreate(10000,50)), rewr(NULL) {
  p_spec.protect();
}

lpsConstElm::~lpsConstElm() {
  p_spec.unprotect();
  delete rewr;
  ATtableDestroy(safeguard);
}

void lpsConstElm::getDatVarRec(aterm_appl t) {
  if( gsIsDataVarId(t) )
    {
      if ( !p_freeVarSet.empty() &&  (p_freeVarSet.find(variable(t)) != p_freeVarSet.end())){
      p_foundFreeVars.insert(t);
    }
  };

  if(gsIsDataAppl(t) )
  {
    getDatVarRec( ATAgetArgument( t, 0 ) );

    ATermList z = (ATermList) ATgetArgument(t,1);

    while (!ATisEmpty(z))
    {
      getDatVarRec( (aterm_appl) ATgetFirst(z) );
      z = ATgetNext(z);
    }
  }
}


bool lpsConstElm::DetectVariableProcessParamtersInDataAppl (aterm_appl t) {
// Returns true if a variable process parameter is detected
// Returns false all process parameters are constant
  if( gsIsDataVarId(t) )
    {
      return (p_variableList.find(variable(t)) != p_variableList.end());
    }

  if(gsIsDataAppl(t) )
  {
    bool returnvalue = DetectVariableProcessParamtersInDataAppl( ATAgetArgument( t, 0 ) );

    ATermList z = (ATermList) ATgetArgument(t,1);

    while (!ATisEmpty(z) && !returnvalue )
    {
      returnvalue = returnvalue || DetectVariableProcessParamtersInDataAppl( (aterm_appl) ATgetFirst(z) );
      z = ATgetNext(z);
    }

    return returnvalue;
  }

  return false;
}

// Returns a vector in which each element is a AtermsAppl (DataVarID)
//
inline atermpp::set< mcrl2::new_data::variable > lpsConstElm::getUsedFreeVars(aterm_appl input) {
  p_foundFreeVars.clear();
  getDatVarRec(input);
  return p_foundFreeVars;
}

// Rewrites an ATerm to a normal form
//
// pre : input is an AtermAppl
// post: result is an ATermAppl in normal form
inline ATermAppl lpsConstElm::rewrite(ATermAppl t) {
  return rewr->rewrite(t);
}

// Subsitutes a vectorlist of data assignements to a ATermAppl
//
<<<<<<< HEAD
inline ATermAppl lpsConstElm::p_substitute(ATermAppl t, atermpp::vector< mcrl2::data::data_assignment > &y ) {
  for(atermpp::vector< mcrl2::data::data_assignment >::iterator i = y.begin() ; i != y.end() ; i++){
=======
inline ATermAppl lpsConstElm::p_substitute(ATermAppl t, atermpp::vector< mcrl2::new_data::assignment > &y ) {
  for(atermpp::vector< mcrl2::new_data::assignment >::iterator i = y.begin() ; i != y.end() ; i++){
>>>>>>> 3fb7bde6
    rewr->setSubstitution(i->lhs() ,i->rhs());
  }
  ATermAppl result = rewr->rewrite(t);
  for(atermpp::vector< mcrl2::new_data::assignment >::iterator i = y.begin() ; i != y.end() ; i++){
    rewr->clearSubstitution(i->lhs());
  }
  return result;
}
// calculates a nextstate given the current
// stores the next state information in p_nextState
//
inline void lpsConstElm::calculateNextState(assignment_list assignments) {
  for(atermpp::vector< mcrl2::new_data::assignment >::iterator i = p_currentState.begin(); i != p_currentState.end(); i++ ){
    int index = p_lookupIndex[i->lhs()];
    if (p_V.find(index) == p_V.end()){
      mcrl2::new_data::data_expression tmp = i->lhs();
      for (mcrl2::new_data::assignment_list::iterator j = assignments.begin(); j != assignments.end() ; j++){
        if (j->lhs() == i->lhs()){
          tmp = j->rhs();
          break;
        }
      }
      p_nextState.at(index) = mcrl2::new_data::assignment(i->lhs(), p_substitute(tmp, p_currentState));
    } else {
      p_nextState.at(index) = *i;
    }
  }
}

// returns whether a expression occurs in the list of free variables
//
inline bool lpsConstElm::inFreeVarList(data_expression dexpr) {
  return (p_freeVarSet.find(dexpr) != p_freeVarSet.end());
}

// Creates an unique expression:
// these date_expressions are used to model that a process parameter has a
// value which is not constant
//
<<<<<<< HEAD
inline mcrl2::data::data_assignment lpsConstElm::newExpression(mcrl2::data::data_assignment ass) {
  std::ostringstream s;
  s << ass.lhs().name() << "^" << p_newVarCounter++;
  data_variable w(s.str() , ass.lhs().sort() );
  data_assignment a(ass.lhs() , w);
=======
inline mcrl2::new_data::assignment lpsConstElm::newExpression(mcrl2::new_data::assignment ass) {
  std::ostringstream s;
  s << ass.lhs().name() << "^" << p_newVarCounter++;
  variable w(s.str() , ass.lhs().sort() );
  assignment a(ass.lhs() , w);
>>>>>>> 3fb7bde6
  return a;
}

// returns whether two data_expressions are equal
//
inline bool lpsConstElm::compare(data_expression x, data_expression y) {
  return (x==y);
}

// returns whether the given data_expression is false
//
inline bool lpsConstElm::conditionTest(data_expression x) {
  return (p_alltrue || (!(data_expr::is_false(data_expression(rewrite(data_expression(p_substitute(x, p_currentState))))))));
}

// returns whether the currentState and NextState differ
//
inline bool lpsConstElm::cmpCurrToNext() {
  bool differs = false;
  for(atermpp::vector< mcrl2::new_data::assignment>::iterator i= p_currentState.begin(); i != p_currentState.end() ;i++){
    int index = p_lookupIndex[i->lhs()];
    if (p_V.find(index) == p_V.end()) {
      if (inFreeVarList(i->rhs())) {
        if (!inFreeVarList( p_nextState.at(index).rhs() )){
          ATtablePut(safeguard,aterm(p_nextState.at(index)),aterm(p_nextState.at(index)));
          p_newCurrentState.at(index) = p_nextState.at(index) ;
          p_currentState.at(index) = p_nextState.at(index);

          if (DetectVariableProcessParamtersInDataAppl( (ATermAppl) p_nextState.at(index).rhs()))
          {
            p_V.insert(p_lookupIndex[i->lhs()]);

            if (p_show)
            {
              p_changed_assignements_per_cycle[p_cycle].push_back(std::make_pair(*i, p_nextState.at(index)));
            }

            //----------          Debug
            // gsVerboseMsg("\033[34m OLD:    %s\n", pp(*i).c_str());
            // gsVerboseMsg("\033[32m NEW:    %s\033[0m\n", pp(p_nextState.at(index)).c_str());
            //----------          Debug
          }
        }
      } else {
        if (!inFreeVarList( p_nextState.at(index).rhs() )){
           if (!compare(i->rhs(), p_nextState.at(index).rhs())){
              if (p_show)
              {
                p_changed_assignements_per_cycle[p_cycle].push_back(std::make_pair(*i, p_nextState.at(index)));
              }
              //----------          Debug
              // gsVerboseMsg("\033[34m OLD:    %s\n", pp(*i).c_str());
              // gsVerboseMsg("\033[32m NEW:    %s\033[0m\n", pp(p_nextState.at(index)).c_str());
              // gsVerboseMsg("\033[33m Different  \033[0m\n");
              //----------          Debug
              p_newCurrentState.at(index) = newExpression(*i) ;
      	p_currentState.at(index) = p_currentState.at(index);
        	ATtablePut(safeguard,aterm(p_newCurrentState.at(index)),aterm(p_newCurrentState.at(index)));
              p_V.insert(index);
              p_variableList.insert(p_newCurrentState.at(index).rhs());
              differs = true;
           }
         }
       }

    }
  }
  return !differs;
}

// Remove detected constant parameters if they contain summation variables
void lpsConstElm::detectVar(int n) {
 // every process parameter...
 for(int i = 0; i != n; i++ ){
   // ...that is marked  as a constant (i.e. that is not in the set of
   // variable parameters)...
   if ( p_V.find(i) == p_V.end() ) {
     // ...and contains a summation variable...
     data_expression t = p_currentState.at(i).rhs();
     if ( recDetectVar(t, sum_vars) || recDetectVar(t, p_variableList) ) {
       // ...is actually a non constant parameter
       p_V.insert(i);
     }
   }
 }
}

// Return whether or not a summation variable occurs in a data term list
bool lpsConstElm::recDetectVarList(mcrl2::new_data::data_expression_list l, atermpp::set<data_expression> &S) {
  //gsVerboseMsg("list: %s\n", l.to_string().c_str());
  bool b = false;
  for(data_expression_list::iterator i = l.begin(); i != l.end() && !(b); ++i) {
    b = b || recDetectVar(aterm_appl(*i), S);
  }
  return b;
}

// Return whether or not a summation variable occurs in a data term
bool lpsConstElm::recDetectVar(mcrl2::new_data::data_expression t, atermpp::set<data_expression> &S) {
   //gsVerboseMsg("expr: %s\n", t.to_string().c_str());
   bool b = false;
   if( gsIsDataVarId(t) && (S.find(t) != S.end()) ){
     b = true;
   }
   if ( gsIsDataAppl(t) ) {
     b = b || recDetectVar(data_expression(t.argument(0)), S);
     b = b || recDetectVarList(data_expression_list(t.argument(1)), S);
   }
   return b;
}

// template for changing a vector into a list
//
template <typename Term>
inline atermpp::term_list<Term> lpsConstElm::vectorToList(atermpp::vector<Term> y) {
  term_list<Term> result;
  for(typename atermpp::vector<Term>::iterator i = y.begin(); i != y.end() ; i++)
    {
      result = push_front(result,*i);
    }
  return atermpp::reverse(result);
}

// template for changing a set into a list
//
template <typename Term>
inline term_list<Term> lpsConstElm::setToList(atermpp::set<Term> y) {
  term_list<Term> result;
  for(typename atermpp::set<Term>::iterator i = y.begin(); i != y.end() ; i++)
    {
      result = push_front(result,*i);
    }
  return atermpp::reverse(result);
}

// Find all sorts which have a singleton domain
//
void lpsConstElm::findSingleton() {

  atermpp::map< sort_expression, int >     p_countSort;
  //set< sort_expression > result;
  for(mcrl2::new_data::sort_expression_list::iterator i = p_spec.data().sorts().begin(); i != p_spec.data().sorts().end() ; i++){
    p_countSort[*i] = 0;
    p_singletonSort.insert(*i);
  }

  for(mcrl2::new_data::data_operation_list::iterator i= p_spec.data().constructors().begin() ; i != p_spec.data().constructors().end() ; i++){
    p_countSort[result_sort(i->sort())]++;
  }

  unsigned int n = p_singletonSort.size()+1;
  while (n != p_singletonSort.size()){
    n = p_singletonSort.size();
    for(sort_expression_list::iterator i = p_spec.data().sorts().begin(); i != p_spec.data().sorts().end() ; i++){
      int b = 1;
      //if p_countSort[*i] == 0 then there are sorts declared which are never used!!!!
//      assert(p_countSort[*i] != 0);

      if (p_countSort[*i] == 1){
        for(data_operation_list::iterator j = p_spec.data().constructors().begin() ; j != p_spec.data().constructors().end() ;j++){
          if (result_sort(j->sort()) == *i){
            sort_expression_list sorts = domain_sorts(j->sort());
            for(sort_expression_list::iterator k = sorts.begin() ; k != sorts.end() ; k++ ){
              b = (std::max)(p_countSort[*k], b);
            }
          }
        }
        if (b!=1) {
          p_singletonSort.erase(*i); p_countSort[*i] = b;
        }
      } else {
        p_singletonSort.erase(*i);
      }
    }
  }
  //p_singletonSort = result;

  if (gsVerbose){
    gsVerboseMsg("lpsconstelm: Sorts which have singleton constructors:\n");
    for(atermpp::set<sort_expression>::iterator i = p_singletonSort.begin(); i != p_singletonSort.end(); i++){
      gsVerboseMsg("lpsconstelm:   %s\n", pp(*i).c_str());
    }
    if (p_singletonSort.empty()) {
      gsVerboseMsg("lpsconstelm:   []\n");
    }
  }
}

//---------------------------------------------------------------
//---------------------   Debug begin  --------------------------
//---------------------------------------------------------------
inline void lpsConstElm::printNextState() {
// (JK: 16/1/2006: This function is never called)
  std::ostringstream result;
  for(atermpp::vector< mcrl2::new_data::assignment >::iterator i = p_nextState.begin(); i != p_nextState.end() ; i++ ){
    result << "[" << pp(*i) << "]";
  }
  gsVerboseMsg("%s\n", result.str().c_str());
}

inline void lpsConstElm::printVar() {
// (JK: 16/1/2006: This function is never called)
  std::ostringstream result;
  result << "lpsconstelm: Variable indices : {";
  atermpp::set< int >::iterator i = p_V.begin();
  int j = 0;
  while(i != p_V.end()){
    if (*i ==j){
      result << j+1 << " ";
      i++;
    }
    j++;
  }
  result << "}";
  gsVerboseMsg("%s\n", result.str().c_str());
}

inline void lpsConstElm::printState() {
  std::ostringstream result;
  if ( !p_S.empty() )
  {
    result << "lpsconstelm: [ ";
    for(std::set< int >::iterator i = p_S.begin(); i != p_S.end() ; i++ ){
      if (i != p_S.begin())
      {
        result << ", ";
      }
      if (!p_nosingleton){
        result << pp(p_currentState[*i]) ;
      } else {
        result << pp(p_currentState[*i]) << pp(p_currentState[*i].lhs().sort()) ;
      }
    }
    result << " ]";
  }
  gsVerboseMsg("%s\n", result.str().c_str());
}

inline void lpsConstElm::printCurrentState() {
// (JK: 16/1/2006: This function is never called)
  std::ostringstream result;
  for(atermpp::vector< mcrl2::new_data::assignment >::iterator i = p_currentState.begin(); i != p_currentState.end() ; i++ ){
    result << "[" << pp(*i) << "]";
  }
  gsVerboseMsg("%s\n", result.str().c_str());
}
//---------------------------------------------------------------
//---------------------   Debug end  --------------------------
//---------------------------------------------------------------
// sorts with singleton constructors are removed from p_S
// pre:  p_S is calculated && p_initAssignments is set
// post: p_S contains the indices without the process parameters which have a singleton constructor
void lpsConstElm::removeSingleton(int n)
{
  bool empty = true;
  sort_expression_list rebuild_sort = p_spec.data().sorts();
  findSingleton();
  gsVerboseMsg("lpsconstelm: Constant process parameters which are not substituted and removed [--no-singleton]:\n");
  for(int i = 0; i < n; i++)
  {
    if ( (p_V.find(i) == p_V.end()) &&
         (p_singletonSort.find(p_initAssignments[i].lhs().sort()) != p_singletonSort.end())
       )
    {
      p_V.insert(i);
      if (gsVerbose){
        gsVerboseMsg("lpsconstelm:   %s : %s\n", pp(p_initAssignments[i].lhs()).c_str(), pp(p_initAssignments[i].lhs().sort()).c_str());
        empty = false;
      }
    }
  }
  if (empty){
    gsVerboseMsg("lpsconstelm:   []\n");
  }
}

// Writes an LPS to a file or sdtout
// Substituting occurences of constant parameters with their constant value
// and removing the constant process parameters from the list of process.
// Constant parameters (stored in p_S)
//
inline bool lpsConstElm::output() {
  linear_process p_process = p_spec.process();
  summand_list rebuild_summandlist;

  //Remove the summands that are never visited
  //
  if (p_reachable){
    rebuild_summandlist = setToList(p_visitedSummands);
  } else {
    rebuild_summandlist = p_process.summands();
  }

  gsVerboseMsg("lpsconstelm: Number of summands of old LPS: %d\n", p_process.summands().size());
  gsVerboseMsg("lpsconstelm: Number of summands of new LPS: %d\n", rebuild_summandlist.size());

  atermpp::set< mcrl2::new_data::variable > constantVar;
  for(atermpp::set< int >::iterator i = p_S.begin(); i != p_S.end(); i++){
    constantVar.insert(p_initAssignments.at(*i).lhs());
  }

  atermpp::vector< mcrl2::new_data::assignment > constantPP;
  for(std::set< int >::iterator i = p_S.begin(); i != p_S.end(); i++){
    constantPP.push_back(p_currentState.at(*i));
  }

  atermpp::vector< mcrl2::new_data::variable > variablePPvar;
  for(atermpp::set< int >::iterator i = p_V.begin(); i != p_V.end(); i++){
    variablePPvar.push_back(p_initAssignments.at(*i).lhs());
  }

  atermpp::vector< mcrl2::new_data::data_expression > variablePPexpr;
  for(atermpp::set< int >::iterator i = p_V.begin(); i != p_V.end(); i++){
    variablePPexpr.push_back(p_initAssignments.at(*i).rhs());
  }

  if (p_show)
  {
    p_logstring.append( "\"Cycle\"");
    for (int i = 0; i != p_cycle; ++i)
    {
      p_logstring.append( "\t\"" + to_string( i ) + "\"" ) ;
    }
    p_logstring.append( "\n" );

    for ( atermpp::map< mcrl2::new_data::variable, atermpp::vector< mcrl2::new_data::data_expression > >::iterator i = p_parameter_trace.begin()
        ; i != p_parameter_trace.end()
        ; ++i  )
    {
      p_logstring.append( "\"" + pp(i->first) + "\"" ) ;
<<<<<<< HEAD

      int count = 0;
      bool changed = false;
=======
>>>>>>> 3fb7bde6

      int count = 0;
      bool changed = false;

      for ( atermpp::vector< mcrl2::new_data::data_expression >::iterator j = i->second.begin()
          ; j != i->second.end()
          ; ++j )
      {
        bool printed = false;
<<<<<<< HEAD
        atermpp::map< int, atermpp::vector< std::pair< mcrl2::data::data_assignment, mcrl2::data::data_assignment > > >::iterator it_capc = p_changed_assignements_per_cycle.find(count) ;
=======
        atermpp::map< int, atermpp::vector< std::pair< mcrl2::new_data::assignment, mcrl2::new_data::assignment > > >::iterator it_capc = p_changed_assignements_per_cycle.find(count) ;
>>>>>>> 3fb7bde6

        if ( it_capc != p_changed_assignements_per_cycle.end() )
        {
          if ( !(it_capc->second.empty()) )
          {

            for ( atermpp::vector< std::pair< mcrl2::new_data::assignment, mcrl2::new_data::assignment > >::iterator  it_ca  = it_capc->second.begin()
                  ; it_ca != it_capc->second.end()
                  ; ++it_ca )
            {
              if ( i->first == it_ca->first.lhs() )
              {
                p_logstring.append( it_ca->first.rhs() == it_ca->second.rhs()
                    ? "\t\""+ pp(it_ca->second.rhs()) + "\""
                    : "\t\"["+ pp(it_ca->first.rhs()) + " ? "+ pp(it_ca->second.rhs()) + "\"]" );
                changed = printed = true;
              }
            }
          }
        }
        if (!printed)
        {
          if (changed)
          {
            p_logstring.append( "\t\"Not Constant\"");
          } else {
            p_logstring.append( "\t\"" + pp(*j) + "\"" );
          }

        }
        ++count;
      }
      p_logstring.append( "\n" );
    }

   //
   // Write to file
   //

   if (p_show)
   {
     FILE * pFile;

     pFile = fopen (p_logfile.c_str() ,"w");

     if (pFile == NULL)
     {
       gsVerboseMsg("lpsconstelm: Cannot write to the CSV log-file: %s. Writing of the log-file is omitted.\n", p_logfile.c_str() );
     } else {
       fprintf (pFile, "%s", p_logstring.c_str() );
       fclose (pFile);
     }
    }

  }
  //Remove process parameters in in summand
  //
  summand_list rebuild_summandlist_no_cp;

  for(summand_list::iterator currentSummand = rebuild_summandlist.begin(); currentSummand != rebuild_summandlist.end(); currentSummand++){

    //construct new LPS_summand
    //
    summand tmp;

    //Remove constant process parameters from the summands assignments
    //
    mcrl2::new_data::assignment_list rebuildAssignments;
    for(mcrl2::new_data::assignment_list::iterator currentAssignment = currentSummand->assignments().begin(); currentAssignment != currentSummand->assignments().end() ; currentAssignment++){
      if( constantVar.find(currentAssignment->lhs() ) == constantVar.end()){
        rebuildAssignments  = push_front(rebuildAssignments, assignment(currentAssignment->lhs(), data_expression(p_substitute(currentAssignment->rhs(), constantPP ))));
      }
    }

    //Rebuild actions
    //
    action_list rebuild_actions;
    for(action_list::iterator i = currentSummand->actions().begin(); i != currentSummand->actions().end() ; i++){
      data_expression_list argumentList;
	  for(data_expression_list::iterator j = (i->arguments().begin()); j != i->arguments().end(); j++){
        argumentList = push_front(argumentList, data_expression(p_substitute(*j, constantPP)));
      }
      rebuild_actions = push_front(rebuild_actions, action( i -> label(), atermpp::reverse(argumentList)));
    };

    //Rewrite condition
    //
    data_expression rebuild_condition = currentSummand->condition();
    rebuild_condition = data_expression(p_substitute(rebuild_condition, constantPP));

    data_expression rebuild_time = currentSummand->time();
    if ( currentSummand->has_time() )
    {
            rebuild_time = data_expression(p_substitute(rebuild_time, constantPP));
    }

    //LPS_summand(variable_list summation_variables, data_expression condition,
    //            bool delta, action_list actions, data_expression time,
    //            assignment_list assignments);
    tmp = summand(currentSummand->summation_variables(), rebuild_condition,
      currentSummand->is_delta(), atermpp::reverse(rebuild_actions) , rebuild_time,
            atermpp::reverse(rebuildAssignments));
      rebuild_summandlist_no_cp = push_front(rebuild_summandlist_no_cp, tmp);
  }

  //Move the 'constant' free variables to the set of usedFreeVars
  mcrl2::new_data::variable_list lps_init_free_vars = p_spec.initial_process().free_variables();
  atermpp::set <mcrl2::new_data::variable> init_free_vars;
  for(mcrl2::new_data::variable_list::iterator i = lps_init_free_vars.begin(); i != lps_init_free_vars.end(); ++i)
  {
    init_free_vars.insert(*i);
  }

  // atermpp::set< mcrl2::new_data::variable > usedFreeVars = (atermpp::set) p_process.find_free_variables();
  // begin fix
  std::set< mcrl2::new_data::variable > tmp_free_vars = p_process.find_free_variables();
  atermpp::set< mcrl2::new_data::variable > usedFreeVars;
  for(std::set< mcrl2::new_data::variable >::iterator i = tmp_free_vars.begin(); i != tmp_free_vars.end() ;++i )
  {
    usedFreeVars.insert( *i );
  }
  // end fix

  for(atermpp::vector< mcrl2::new_data::assignment >::iterator i = constantPP.begin(); i != constantPP.end(); i++)
  {
<<<<<<< HEAD
    if(is_data_variable(i->rhs()) && !init_free_vars.empty() && init_free_vars.find(i->rhs()) != init_free_vars.end() )
=======
    if(is_variable(i->rhs()) && !init_free_vars.empty() && init_free_vars.find(i->rhs()) != init_free_vars.end() )
>>>>>>> 3fb7bde6
    {
      usedFreeVars.insert(i->rhs());
    }
  }

  //exit(0);

  //construct new specfication
  //
  //linear_process(variable_list free_variables, variable_list process_parameters,
  //  summand_list summands);
  linear_process rebuild_process;
  rebuild_process = linear_process(
    setToList(usedFreeVars),
    vectorToList(variablePPvar),
    atermpp::reverse(rebuild_summandlist_no_cp)
  );

  //gsDebugMsg("%s\n", p_spec.initial_process().free_variables().to_string().c_str());

  atermpp::set< mcrl2::new_data::variable > foundVars;
  atermpp::set< mcrl2::new_data::variable > initial_free_variables;
  usedFreeVars.empty();

  for(atermpp::vector< mcrl2::new_data::data_expression >::iterator i = variablePPexpr.begin(); i != variablePPexpr.end(); i++){
     foundVars = getUsedFreeVars(aterm_appl(*i));
     for(atermpp::set< mcrl2::new_data::variable >::iterator k = foundVars.begin(); k != foundVars.end(); k++){
       initial_free_variables.insert(*k);
     }
  }

  // Rebuild spec
  //
  //specification(sort_expression_list sorts, data_operation_list constructors,
  //            data_operation_list mappings, data_equation_list equations,
  //            action_label_list action_labels, LPS lps,
  //            variable_list initial_free_variables,
  //            variable_list initial_variables,
  //            data_expression_list initial_state);
  //
//assignment_expressions(assignment_list());
//assignment_list xyz = make_assignment_list(variable_list(), data_expression_list());
    specification rebuild_spec = specification(
    p_spec.data(),
    p_spec.action_labels(),
    rebuild_process,
    process_initializer(setToList(initial_free_variables),
                        make_assignment_list(vectorToList(variablePPvar),
                                             vectorToList(variablePPexpr)
                                            )
                       )
  );

  gsVerboseMsg("lpsconstelm: Number of process parameters in the old LPS: %d\n", p_process.process_parameters().size());
  gsVerboseMsg("lpsconstelm: Number of process parameters in the new LPS: %d\n", rebuild_process.process_parameters().size());

  if (constantPP.begin() != constantPP.end())
  {
    gsVerboseMsg("lpsconstelm: ===== Replacements =====\n");
<<<<<<< HEAD
    for(atermpp::vector< mcrl2::data::data_assignment >::iterator i = constantPP.begin(); i != constantPP.end(); ++i)
=======
    for(atermpp::vector< mcrl2::new_data::assignment >::iterator i = constantPP.begin(); i != constantPP.end(); ++i)
>>>>>>> 3fb7bde6
    {
      gsVerboseMsg("lpsconstelm: constant process parameter \"%s\" is replaced by \"%s\"\n", pp(i->lhs()).c_str(), pp(i->rhs()).c_str());
    }
  }
  assert(gsIsLinProcSpec((ATermAppl) rebuild_spec));

  rebuild_spec.save(p_outputfile);

  return true;
}

// Load file
//
inline void lpsConstElm::loadFile(std::string const& x) {
  p_spec.load(x);
}

// Set output file
//
inline void lpsConstElm::setSaveFile(std::string const& x) {
  p_outputfile = x;
}

// Print the set of constant process parameters
//
inline void lpsConstElm::printSet() {
  std::ostringstream result;
  result << "lpsconstelm: Constant indices: { ";
  std::set< int >::iterator i = p_S.begin();
  int j = 0;
  while(i != p_S.end()){
    if (*i ==j){
      result << j+1;
      i++;
    }
    j++;
  }
  result << " }";
  gsVerboseMsg("%s\n", result.str().c_str());
}

// Sets no singleton option
// Note: Has to be set
//
inline void lpsConstElm::setNoSingleton(bool b) {
  p_nosingleton = b;
}

inline void lpsConstElm::setRewriteStrategy(RewriteStrategy s) {
  p_strategy = s;
}

// Sets all conditions to true
// Note: Has to be set
//
inline void lpsConstElm::setAllTrue(bool b) {
  p_alltrue = b;
}

// Sets the option if not inspected summands have to removed
// Note: Has to be set
//
inline void lpsConstElm::setReachable(bool b) {
  p_reachable = b;
}

// If p_show is true, a change trace for each parameter parameter is given
// Note: Has to be set
//
inline void lpsConstElm::setShow(bool b) {
  p_show = b;
}

// Prints the variable which are constant
//
void lpsConstElm::printSetVar() {
  printState();
}

// The constelm filter
//
bool lpsConstElm::filter() {

  //---------------------------------------------------------------
  //---------------------   Init begin   --------------------------
  //---------------------------------------------------------------

  bool    same        ;
  bool    foundFake = true;
  int     counter  = 0;
  p_cycle = 0;
  p_newVarCounter  = 0;

  linear_process p_process = p_spec.process();
  rewr           = createRewriter(p_spec.data(), p_strategy);

  assignment_list initial_assignments = p_spec.initial_process().assignments();

  if (p_show)
  {

<<<<<<< HEAD
    for( data_assignment_list::iterator i = initial_assignments.begin()
=======
    for( assignment_list::iterator i = initial_assignments.begin()
>>>>>>> 3fb7bde6
       ; i != initial_assignments.end()
       ; ++i
       )
    {
      p_parameter_trace[i->lhs()].push_back( i->rhs());
    }
  }
<<<<<<< HEAD

=======
>>>>>>> 3fb7bde6


  for(mcrl2::new_data::assignment_list::iterator i = initial_assignments.begin(); i != initial_assignments.end() ; i++ ){
    p_lookupIndex[i->lhs()] = counter;
//      p_currentState.push_back(assignment(i->lhs(), data_expression(rewrite(i->rhs()))));
    assignment da(i->lhs(),data_expression(rewrite(i->rhs())));
    ATtablePut(safeguard,aterm(da),aterm(da));
    p_currentState.push_back(da);
    p_lookupDataVarIndex[counter] = i->lhs();
    counter++;
  }
  p_nextState       = p_currentState;
  p_newCurrentState = p_currentState;
  p_initAssignments = p_currentState;

  variable_list initial_free_variables = p_spec.initial_process().free_variables();
  for (variable_list::iterator di = initial_free_variables.begin(); di != initial_free_variables.end(); di++){
    p_freeVarSet.insert(*di);
  }
  for (variable_list::iterator di = p_process.free_variables().begin(); di != p_process.free_variables().end(); di++){
    p_freeVarSet.insert(*di);
  }

  // Make a set containing all summation variables (for detectVar)
  summand_list sums = p_spec.process().summands();
  summand_list::iterator sums_b = sums.begin();
  summand_list::iterator sums_e = sums.end();
  for (summand_list::iterator i = sums_b; i != sums_e; i++)
  {
//      sum_vars.insert(i->summation_variables().begin(),i->summation_variables().end());
    for (variable_list::iterator j = i->summation_variables().begin(); j != i->summation_variables().end(); j++)
    {
      sum_vars.insert(*j);
    }
  }

  int n = p_spec.initial_process().assignments().size();

  while (foundFake){
    foundFake = false;
    //---------------------------------------------------------------
    //---------------------   Init end     --------------------------
    //---------------------------------------------------------------

    //---------------------------------------------------------------
    //---------------------   Body begin   --------------------------
    //---------------------------------------------------------------

    same = false;
    while (!same){
      same = true;
      gsVerboseMsg("lpsconstelm: Cycle %d\n", p_cycle++);
      //int summandnr = 1;
      for(summand_list::iterator currentSummand = p_process.summands().begin(); currentSummand != p_process.summands().end() ;currentSummand++ ){
        if ( (p_visitedSummands.find(*currentSummand) != p_visitedSummands.end()) || (conditionTest(currentSummand->condition()))) {
          //gsDebugMsg(  "Summand: %d\n", summandnr++);
          p_visitedSummands.insert(*currentSummand);
          //----------          Debug
          // printCurrentState();
          calculateNextState(currentSummand->assignments());
          //----------          Debug
          // printCurrentState();
          same = cmpCurrToNext() && same ;
          //ischanged = ischanged || !cmpCurrToNext();
          //if (!same) {break;}                                           //Break reduces time to complete; need to find out when to brake
        }
      }
      p_currentState = p_newCurrentState;

      if (p_show)
      {
         for( atermpp::vector< mcrl2::new_data::assignment >::iterator i = p_currentState.begin()
            ; i != p_currentState.end()
            ; ++i
            )
        {
          p_parameter_trace[i->lhs()].push_back( i->rhs());
        }
      }

    }

    //---------------------------------------------------------------
    //---------------------   Body end   ----------------------------
    //---------------------------------------------------------------


    // remove detected constants in case the value contains summation
    // variables or non constant parameter variables
    {
      int n = p_V.size();
      detectVar(p_process.process_parameters().size());
      int diff = p_V.size()-n;
      if ( diff == 1 )
      {
        gsVerboseMsg("lpsconstelm: 1 parameter is marked constant. The parameter contains is a sum variable. Therefore the parameter is not substituted.\n");
      } else if ( diff > 1 )
      {
        gsVerboseMsg("lpsconstelm: %d parameters are marked constant. The parameters contain sum variables. Therefore the parameters are not substituted.\n", diff);
      }
    }

    //---------------------FreeVar aftercheck-------------------------
    //
    //                      |
    //                      |
    // Covers:              V
    //   proc: P(a,b)  = (_,a)+
    //                   (1,8)
    //
    //   init: P(_,_)
    //
    //                                Each _ is a unique FreeVariable
    // The arrow is shows the detection of a constant variable in the FreeVar aftercheck

    if(!p_freeVarSet.empty()){
      gsVerboseMsg("lpsconstelm: Free Variable checkup:\n");

      int n = p_V.size();
      for(atermpp::set< summand>::iterator i = p_visitedSummands.begin(); i != p_visitedSummands.end() ; i++){
        calculateNextState(i->assignments());
        cmpCurrToNext();
      }

      p_currentState = p_newCurrentState;
      if (gsVerbose){
        gsVerboseMsg("lpsconstelm: Detected %d fake constant process parameters\n", p_V.size() - n);
        foundFake = ((p_V.size() - n) != 0);
      }

    }

    p_cycle++;

  }

  //---------------------------------------------------------------

  //Singleton sort process parameters
  //
  if(p_nosingleton){
     int n = p_V.size();
     removeSingleton(p_process.process_parameters().size());
     int diff = p_V.size()-n;
     if ( diff > 1 )
     {
       gsVerboseMsg("lpsconstelm: %d constant parameters are not removed because their sorts contain only one element\n", diff);
     } else if ( diff == 1 )
     {
       gsVerboseMsg("lpsconstelm: 1 constant parameter is not removed because its sort contains only one element\n");
     }
  }

  //---------------------------------------------------------------
  // Construct S
  //
  std::set< int > S;
  n = p_process.process_parameters().size();
  for(int j=0; j < n ; j++){
    S.insert(j);
  };
  set_difference(S.begin(), S.end(), p_V.begin(), p_V.end(), inserter(p_S, p_S.begin()));

  if (gsVerbose){
    gsVerboseMsg("lpsconstelm: Number of removed process parameters: %d\n", p_S.size());
    printSetVar();
  }

  return true;
}

bool lpsConstElm::parse_command_line(int ac, char** av) {
  interface_description clinterface(av[0], NAME, AUTHOR,
    "remove constant parameters from an LPS",
    "[OPTION]... [INFILE [OUTFILE]]\n",
    "Remove constant process parameters from the LPS in INFILE and write the result "
    "to OUTFILE. If OUTFILE is not present, stdout is used. If INFILE is not present, "
    "stdin is used.");

  clinterface.add_option("no-singleton", "do not process parameters of which the sort contains a single element");
  clinterface.add_option("no-condition", "treat all summand conditions as true (faster)");
  clinterface.add_option("no-reachable", "do not remove summands that are not visited");
  clinterface.add_option("csv", make_mandatory_argument("NAME"), "stores the value changes of the process parameters in the CSV file NAME", 'c');
  clinterface.add_rewriting_options();

  command_line_parser parser(clinterface, ac, av);

  if (parser.continue_execution()) {
    setNoSingleton(0 < parser.options.count("no-singleton"));
    setAllTrue(0 < parser.options.count("no-condition"));
    setReachable(0 == parser.options.count("no-reachable"));

    p_strategy = parser.option_argument_as< RewriteStrategy >("rewriter");

    if(parser.options.count("csv"))
    {
      setShow(true);

      p_logfile = parser.option_argument("csv");

      gsDebugMsg( "Output file %s", p_logfile.c_str() );
    } else {
      setShow(false);
    }

    std::string name_for_input;
    std::string name_for_output;

    if (2 < parser.arguments.size()) {
      parser.error("too many file arguments");
    }
    else {
      if (0 < parser.arguments.size()) {
        name_for_input = parser.arguments[0];
      }
      if (1 < parser.arguments.size()) {
        name_for_output = parser.arguments[1];
      }
    }
    loadFile(name_for_input);
    setSaveFile(name_for_output);
  }

  return parser.continue_execution();
}

bool lpsConstElm::execute(int argc, char** argv) {
#ifdef ENABLE_SQUADT_CONNECTIVITY
  if (mcrl2::utilities::squadt::free_activation(*this, argc, argv)) {
    return true;
  }
#endif

  if (parse_command_line(argc, argv)) {
    bool b1 = filter();
    bool b2 = output();
    return (b1 && b2);
  }

  return true;
}

int main(int argc, char** argv)
{
  MCRL2_ATERM_INIT(argc, argv)

  try {
    lpsConstElm tool;

    tool.execute(argc, argv);
  }
  catch (std::exception& e) {
    std::cerr << e.what() << std::endl;
    return EXIT_FAILURE;
  }

  return EXIT_SUCCESS;
}<|MERGE_RESOLUTION|>--- conflicted
+++ resolved
@@ -96,11 +96,7 @@
     //rewrite strategy used by the rewriter.
     RewriteStrategy p_strategy;
 
-<<<<<<< HEAD
-    atermpp::map< mcrl2::data::data_variable, atermpp::vector < mcrl2::data::data_expression > > p_parameter_trace ;
-=======
     atermpp::map< mcrl2::new_data::variable, atermpp::vector < mcrl2::new_data::data_expression > > p_parameter_trace ;
->>>>>>> 3fb7bde6
     int p_cycle;
 
     //Only used by getDataVarIDs
@@ -128,13 +124,8 @@
     bool cmpCurrToNext();
     bool conditionTest(mcrl2::new_data::data_expression x);
     void detectVar(int n);
-<<<<<<< HEAD
-    bool recDetectVarList(mcrl2::data::data_expression_list l, atermpp::set<data_expression> &S);
-    bool recDetectVar(mcrl2::data::data_expression t, atermpp::set<mcrl2::data::data_expression> &S);
-=======
     bool recDetectVarList(mcrl2::new_data::data_expression_list l, atermpp::set<data_expression> &S);
     bool recDetectVar(mcrl2::new_data::data_expression t, atermpp::set<mcrl2::new_data::data_expression> &S);
->>>>>>> 3fb7bde6
     bool DetectVariableProcessParamtersInDataAppl (aterm_appl t);
     template <typename Term>
     atermpp::term_list<Term> vectorToList(atermpp::vector<Term> y);
@@ -370,13 +361,8 @@
 
 // Subsitutes a vectorlist of data assignements to a ATermAppl
 //
-<<<<<<< HEAD
-inline ATermAppl lpsConstElm::p_substitute(ATermAppl t, atermpp::vector< mcrl2::data::data_assignment > &y ) {
-  for(atermpp::vector< mcrl2::data::data_assignment >::iterator i = y.begin() ; i != y.end() ; i++){
-=======
 inline ATermAppl lpsConstElm::p_substitute(ATermAppl t, atermpp::vector< mcrl2::new_data::assignment > &y ) {
   for(atermpp::vector< mcrl2::new_data::assignment >::iterator i = y.begin() ; i != y.end() ; i++){
->>>>>>> 3fb7bde6
     rewr->setSubstitution(i->lhs() ,i->rhs());
   }
   ATermAppl result = rewr->rewrite(t);
@@ -416,19 +402,11 @@
 // these date_expressions are used to model that a process parameter has a
 // value which is not constant
 //
-<<<<<<< HEAD
-inline mcrl2::data::data_assignment lpsConstElm::newExpression(mcrl2::data::data_assignment ass) {
-  std::ostringstream s;
-  s << ass.lhs().name() << "^" << p_newVarCounter++;
-  data_variable w(s.str() , ass.lhs().sort() );
-  data_assignment a(ass.lhs() , w);
-=======
 inline mcrl2::new_data::assignment lpsConstElm::newExpression(mcrl2::new_data::assignment ass) {
   std::ostringstream s;
   s << ass.lhs().name() << "^" << p_newVarCounter++;
   variable w(s.str() , ass.lhs().sort() );
   assignment a(ass.lhs() , w);
->>>>>>> 3fb7bde6
   return a;
 }
 
@@ -759,12 +737,6 @@
         ; ++i  )
     {
       p_logstring.append( "\"" + pp(i->first) + "\"" ) ;
-<<<<<<< HEAD
-
-      int count = 0;
-      bool changed = false;
-=======
->>>>>>> 3fb7bde6
 
       int count = 0;
       bool changed = false;
@@ -774,11 +746,7 @@
           ; ++j )
       {
         bool printed = false;
-<<<<<<< HEAD
-        atermpp::map< int, atermpp::vector< std::pair< mcrl2::data::data_assignment, mcrl2::data::data_assignment > > >::iterator it_capc = p_changed_assignements_per_cycle.find(count) ;
-=======
         atermpp::map< int, atermpp::vector< std::pair< mcrl2::new_data::assignment, mcrl2::new_data::assignment > > >::iterator it_capc = p_changed_assignements_per_cycle.find(count) ;
->>>>>>> 3fb7bde6
 
         if ( it_capc != p_changed_assignements_per_cycle.end() )
         {
@@ -904,11 +872,7 @@
 
   for(atermpp::vector< mcrl2::new_data::assignment >::iterator i = constantPP.begin(); i != constantPP.end(); i++)
   {
-<<<<<<< HEAD
-    if(is_data_variable(i->rhs()) && !init_free_vars.empty() && init_free_vars.find(i->rhs()) != init_free_vars.end() )
-=======
     if(is_variable(i->rhs()) && !init_free_vars.empty() && init_free_vars.find(i->rhs()) != init_free_vars.end() )
->>>>>>> 3fb7bde6
     {
       usedFreeVars.insert(i->rhs());
     }
@@ -968,11 +932,7 @@
   if (constantPP.begin() != constantPP.end())
   {
     gsVerboseMsg("lpsconstelm: ===== Replacements =====\n");
-<<<<<<< HEAD
-    for(atermpp::vector< mcrl2::data::data_assignment >::iterator i = constantPP.begin(); i != constantPP.end(); ++i)
-=======
     for(atermpp::vector< mcrl2::new_data::assignment >::iterator i = constantPP.begin(); i != constantPP.end(); ++i)
->>>>>>> 3fb7bde6
     {
       gsVerboseMsg("lpsconstelm: constant process parameter \"%s\" is replaced by \"%s\"\n", pp(i->lhs()).c_str(), pp(i->rhs()).c_str());
     }
@@ -1074,11 +1034,7 @@
   if (p_show)
   {
 
-<<<<<<< HEAD
-    for( data_assignment_list::iterator i = initial_assignments.begin()
-=======
     for( assignment_list::iterator i = initial_assignments.begin()
->>>>>>> 3fb7bde6
        ; i != initial_assignments.end()
        ; ++i
        )
@@ -1086,10 +1042,6 @@
       p_parameter_trace[i->lhs()].push_back( i->rhs());
     }
   }
-<<<<<<< HEAD
-
-=======
->>>>>>> 3fb7bde6
 
 
   for(mcrl2::new_data::assignment_list::iterator i = initial_assignments.begin(); i != initial_assignments.end() ; i++ ){
