// Author(s): Wieger Wesselink
// Copyright: see the accompanying file COPYING or copy at
// https://svn.win.tue.nl/trac/MCRL2/browser/trunk/COPYING
//
// Distributed under the Boost Software License, Version 1.0.
// (See accompanying file LICENSE_1_0.txt or copy at
// http://www.boost.org/LICENSE_1_0.txt)
//
/// \file mcrl2/atermpp/aterm_list.h
/// \brief List of terms.

#ifndef MCRL2_ATERMPP_ATERM_LIST_H
#define MCRL2_ATERMPP_ATERM_LIST_H

#include <cassert>
#include <limits>
#include <boost/iterator/iterator_facade.hpp>
#include <boost/utility/enable_if.hpp>
#include <boost/type_traits/is_convertible.hpp>
#include "mcrl2/atermpp/aterm.h"
#include "mcrl2/atermpp/aterm_make_match.h"
#include "mcrl2/atermpp/detail/aterm_conversion.h"
#include "mcrl2/atermpp/aterm_list_iterator.h"

/// \cond INTERNAL_DOCS
namespace {
  // In the ATerm library the following functions are #define's:
  //
  // #define   ATgetNext(l)  ((l)->tail)
  // #define   ATgetFirst(l) ((l)->head)
  //
  // So we need to turn them into proper functions.

  /// \brief Function that calls the macro ATgetNext
  /// \param l A sequence of terms
  /// \return The result of calling ATgetNext
  inline ATermList aterm_get_next(ATermList l)
  {
    return ATgetNext(l);
  }

  /// \brief Function that calls the macro ATgetFirst
  /// \param l A sequence of terms
  /// \return The result of calling ATgetFirst
  inline ATerm aterm_get_first(ATermList l)
  {
    return ATgetFirst(l);
  }

  /// \brief Function that calls the macro ATgetLength
  /// \param l A sequence of terms
  /// \return The result of calling ATgetLength
  inline
  int aterm_get_length(ATermList l)
  {
    return ATgetLength(l);
  }
}
/// \endcond

namespace atermpp {

  /// \brief Read-only singly linked list of terms.
  template <typename Term>
  class term_list: public aterm_base
  {
    protected:
      /// \brief Returns the wrapped ATermList.
      /// \return The wrapped ATermList.
      ATermList list() const
      { return reinterpret_cast<ATermList>(m_term); }

      /// \brief Returns the wrapped ATermList.
      /// \return The wrapped ATermList.
      ATermList list()
      { return reinterpret_cast<ATermList>(m_term); }

    public:
      /// The type of object, T stored in the term_list.
      typedef Term value_type;

      /// Pointer to T.
      typedef Term* pointer;

      /// Reference to T.
      typedef Term& reference;

      /// Const reference to T.
      typedef const Term const_reference;

      /// An unsigned integral type.
      typedef size_t size_type;

      /// A signed integral type.
      typedef ptrdiff_t difference_type;

      /// Iterator used to iterate through an term_list.
      typedef term_list_iterator<Term> iterator;

      /// Const iterator used to iterate through an term_list.
      typedef term_list_iterator<Term> const_iterator;

      /// Default constructor. Creates an empty list.
      term_list()
        : aterm_base(ATmakeList0())
      {}

      /// Construction from ATermList.
      /// \param l A list.
      term_list(ATermList l)
        : aterm_base(l)
      {
      }

      /// Construction from aterm_list.
      /// \param t A term containing a list.
<<<<<<< HEAD
      term_list(const term_list<aterm>& t);
=======
      template <typename SpecificTerm>
      term_list(const term_list<SpecificTerm>& t);
>>>>>>> 3fb7bde6

      /// Allow construction from an aterm. The aterm must be of the right type.
      /// \param t A term containing a list.
      term_list(aterm t)
        : aterm_base(t)
      {
        assert(type() == AT_LIST);
      }

      /// Creates an term_list with a copy of a range.
      /// \param first The start of a range of elements.
      /// \param last The end of a range of elements.
      template <class Iter>
      term_list(Iter first, Iter last, typename boost::enable_if<
                typename boost::is_convertible< typename boost::iterator_traversal< Iter >::type,
                                        boost::bidirectional_traversal_tag >::type >::type* = 0)
        : aterm_base(ATmakeList0())
      {
        while (first != last)
          m_term = void2term(list2void(ATinsert(list(), aterm(*(--last)))));
      }

      /// Creates an term_list with a copy of a range.
      /// \param first The start of a range of elements.
      /// \param last The end of a range of elements.
      template <class Iter>
      term_list(Iter first, Iter last, typename boost::disable_if<
                typename boost::is_convertible< typename boost::iterator_traversal< Iter >::type,
                                        boost::bidirectional_traversal_tag >::type >::type* = 0)
        : aterm_base(ATmakeList0())
      {
        while (first != last)
          m_term = void2term(list2void(ATinsert(list(), aterm(*(first++)))));
        m_term = void2term(list2void(ATreverse(list())));
      }


      /// Assignment operator.
      /// \param t A term containing a list.
      term_list<Term>& operator=(aterm_base t)
      {
        assert(t.type() == AT_LIST);
        m_term = aterm_traits<aterm_base>::term(t);
        return *this;
      }

      /// Assignment operator.
      /// \param t A term containing a list.
      term_list<Term>& operator=(ATermList t)
      {
        m_term = reinterpret_cast<ATerm>(t);
        return *this;
      }

      /// \brief Returns a const_iterator pointing to the beginning of the term_list.
      /// \return The beginning of the list.
      const_iterator begin() const
      { return const_iterator(list()); }

      /// \brief Returns a const_iterator pointing to the end of the term_list.
      /// \return The end of the list.
      const_iterator end() const
      { return const_iterator(ATmakeList0()); }

      /// \brief Returns the size of the term_list.
      /// \return The size of the list.
      size_type size() const
      { return aterm_get_length(list()); }

      /// \brief Returns the largest possible size of the term_list.
      /// \return The largest possible size of the list.
      size_type max_size() const
      { return GET_LENGTH((std::numeric_limits<unsigned long>::max)()); }

      /// \brief Returns true if the list's size is 0.
      /// \return True if the list is empty.
      bool empty() const
      { return ATisEmpty(list()) == ATtrue; }

      /// \brief Returns the first element.
      /// \return The first element of the list.
      Term front() const
      { return Term(void2appl(term2void(aterm_get_first(list())))); }

      /// \brief Returns an iterator prev such that ++prev == pos. Complexity: linear in the number of iterators in the range [begin(), pos).
      /// \param pos An iterator that points to an element in the list.
      /// \return An iterator that points to the previous element in the list.
      const_iterator previous(const_iterator pos) const
      {
        const_iterator prev = end();
        for (const_iterator i = begin(); i != end(); ++i)
        {
          if (i == pos)
            return prev;
          prev = i;
        }
        return end();
      }

      /// \brief Conversion to ATermList.
      /// \return The wrapped ATermList pointer.
      operator ATermList() const
      { return void2list(m_term); }

      /// \brief Applies a low level substitution function to this term and returns the result.
      /// \param f A
      /// The function <tt>f</tt> must supply the method <tt>aterm operator()(aterm)</tt>.
<<<<<<< HEAD
      /// This function is applied to all <tt>aterm</tt> noded appearing in this term.
=======
      /// This function is applied to all <tt>aterm</tt> nodes appearing in this term.
>>>>>>> 3fb7bde6
      /// \deprecated
      /// \return The substitution result.
      template <typename Substitution>
      term_list<Term> substitute(Substitution f) const
      {
        return term_list<Term>(f(*this));
      }
  };

  /// \brief A term_list with elements of type aterm.
  typedef term_list<aterm> aterm_list;

  /// \brief Returns the first element of the list l.
  /// \param l A list
  /// \return The first element of the list.
  template <typename Term>
  inline
  Term front(term_list<Term> l)
  {
    return *l.begin();
  }

  /// \brief Returns the list obtained by inserting a new element at the beginning.
  /// \param l A list.
  /// \param elem A term
  /// \return The list with an element inserted in front of it.
  template <typename Term>
  inline
  term_list<Term> push_front(term_list<Term> l, Term elem)
  {
    return term_list<Term>(ATinsert(l, aterm_traits<Term>::term(elem)));
  }

  /// \brief Returns the list obtained by inserting a new element at the end. Note
  /// that the complexity of this function is O(n), with n the number of
  /// elements in the list!!!
  /// \param l A list.
  /// \param elem A term
  /// \return The list with an element appended to it.
  template <typename Term>
  inline
  term_list<Term> push_back(term_list<Term> l, Term elem)
  {
    return term_list<Term>(ATappend(l, aterm_traits<Term>::term(elem)));
  }

  /// \brief Returns the list obtained by removing the first element.
  /// \param l A list.
  /// \return The list with the first element removed.
  template <typename Term>
  inline
  term_list<Term> pop_front(term_list<Term> l)
  {
    return term_list<Term>(aterm_get_next(l));
  }

  /// \brief Returns the list with the elements in reversed order.
  /// \param l A list.
  /// \return The reversed list.
  template <typename Term>
  inline
  term_list<Term> reverse(term_list<Term> l)
  {
    return term_list<Term>(ATreverse(l));
  }

  /// \brief Applies a function to all elements of the list and returns the result.
  /// \param l The list that is transformed.
  /// \param f The function that is applied to the elements of the list.
  /// \return The transformed list.
  template <typename Term, typename Function>
  inline
  aterm_list apply(term_list<Term> l, const Function f)
  {
    aterm_list result;
    for (typename term_list<Term>::iterator i = l.begin(); i != l.end(); ++i)
    {
      result = push_front(result, aterm(f(*i)));
    }
    return reverse(result);
  }

  /// \brief Returns the concatenation of two lists.
  /// \param l A list.
  /// \param m A list.
  /// \return The concatenation of the lists.
  template <typename Term>
  inline
  term_list<Term> operator+(term_list<Term> l, term_list<Term> m)
  { return term_list<Term>(ATconcat(l, m)); }

  /// \brief Appends an element to a list.
  /// \param l A list.
  /// \param t A term
  /// \return The list with an element appended to it.
  template <typename Term>
  inline
  term_list<Term> operator+(term_list<Term> l, Term t)
  { assert(t.type() != AT_FREE); 
    return term_list<Term>(ATappend(l, aterm_traits<Term>::term(t))); 
  }

  /// \brief Appends an element to a list.
  /// \param t A term
  /// \param l A list.
  /// \return The list with one element appended to it.
  template <typename Term>
  inline
  term_list<Term> operator+(Term t, term_list<Term> l)
  { return push_front(l, t); }

  /// \cond INTERNAL_DOCS
  template <typename Term>
  struct aterm_traits<term_list<Term> >
  {
    typedef ATermList aterm_type;
    static void protect(term_list<Term> t)   { t.protect(); }
    static void unprotect(term_list<Term> t) { t.unprotect(); }
    static void mark(term_list<Term> t)      { t.mark(); }
    static ATerm term(term_list<Term> t)     { return t.term(); }
    static ATerm* ptr(term_list<Term>& t)    { return &t.term(); }
  };
  /// \endcond

  /// \brief Equality operator.
  /// \param x A list.
  /// \param y A list.
  /// \return True if the arguments are equal.
  template <typename Term>
  bool operator==(const term_list<Term>& x, const term_list<Term>& y)
  {
    return ATisEqual(aterm_traits<term_list<Term> >::term(x), aterm_traits<term_list<Term> >::term(y)) == ATtrue;
  }

  /// \brief Equality operator.
  /// \param x A list.
  /// \param y A list.
  /// \return True if the arguments are equal.
  template <typename Term>
  bool operator==(const term_list<Term>& x, ATermList y)
  {
    return ATisEqual(aterm_traits<term_list<Term> >::term(x), y) == ATtrue;
  }

  /// \brief Equality operator.
  /// \param x A list.
  /// \param y A list.
  /// \return True if the arguments are equal.
  template <typename Term>
  bool operator==(ATermList x, const term_list<Term>& y)
  {
    return ATisEqual(x, aterm_traits<term_list<Term> >::term(y)) == ATtrue;
  }

  /// \brief Inequality operator.
  /// \param x A list.
  /// \param y A list.
  /// \return True if the arguments are not equal.
  template <typename Term>
  bool operator!=(const term_list<Term>& x, const term_list<Term>& y)
  {
    return ATisEqual(aterm_traits<term_list<Term> >::term(x), aterm_traits<term_list<Term> >::term(y)) == ATfalse;
  }

  /// \brief Inequality operator.
  /// \param x A list.
  /// \param y A list.
  /// \return True if the arguments are not equal.
  template <typename Term>
  bool operator!=(const term_list<Term>& x, ATermList y)
  {
    return ATisEqual(aterm_traits<term_list<Term> >::term(x), y) == ATfalse;
  }

  /// \brief Inequality operator.
  /// \param x A list.
  /// \param y A list.
  /// \return True if the arguments are not equal.
  template <typename Term>
  bool operator!=(ATermList x, const term_list<Term>& y)
  {
    return ATisEqual(x, aterm_traits<term_list<Term> >::term(y)) == ATfalse;
  }

  // implementation
  template <typename Term>
  template <typename SpecificTerm>
  term_list<Term>::term_list(const term_list<SpecificTerm>& t)
    : aterm_base(t)
  {}

} // namespace atermpp

#include "mcrl2/atermpp/make_list.h"

#endif // MCRL2_ATERMPP_ATERM_LIST_H<|MERGE_RESOLUTION|>--- conflicted
+++ resolved
@@ -114,12 +114,8 @@
 
       /// Construction from aterm_list.
       /// \param t A term containing a list.
-<<<<<<< HEAD
-      term_list(const term_list<aterm>& t);
-=======
       template <typename SpecificTerm>
       term_list(const term_list<SpecificTerm>& t);
->>>>>>> 3fb7bde6
 
       /// Allow construction from an aterm. The aterm must be of the right type.
       /// \param t A term containing a list.
@@ -227,11 +223,7 @@
       /// \brief Applies a low level substitution function to this term and returns the result.
       /// \param f A
       /// The function <tt>f</tt> must supply the method <tt>aterm operator()(aterm)</tt>.
-<<<<<<< HEAD
-      /// This function is applied to all <tt>aterm</tt> noded appearing in this term.
-=======
       /// This function is applied to all <tt>aterm</tt> nodes appearing in this term.
->>>>>>> 3fb7bde6
       /// \deprecated
       /// \return The substitution result.
       template <typename Substitution>
