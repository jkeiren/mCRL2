--- conflicted
+++ resolved
@@ -396,14 +396,7 @@
 
   if (added)
   {
-<<<<<<< HEAD
     if (EnableCreationMetrics) { m_term_metric.miss(); }
-    call_creation_hook(term);
-=======
-    // A new term was created
-    if (EnableTermCreationMetrics) { m_term_metric.miss(); }
-    m_pool.trigger_collection();
->>>>>>> d0950bb5
   }
   else if (EnableCreationMetrics)
   {
