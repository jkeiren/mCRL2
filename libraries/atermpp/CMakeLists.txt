<<<<<<< HEAD
add_mcrl2_library(atermpp
  INSTALL_HEADERS TRUE
  SOURCES
    aterm_implementation.cpp
    aterm_io_binary.cpp
    aterm_io_text.cpp
    function_symbol.cpp
    indexed_set.cpp
    table.cpp
  DEPENDS
    mcrl2_utilities
)
=======
# Authors: Frank Stappers and Aad Mathijssen
# Copyright: see the accompanying file COPYING or copy at
# https://svn.win.tue.nl/trac/MCRL2/browser/trunk/COPYING
#
# Distributed under the Boost Software License, Version 1.0.
# (See accompanying file LICENSE_1_0.txt or copy at
# http://www.boost.org/LICENSE_1_0.txt)

project(mcrl2_atermpp)
cmake_minimum_required(VERSION 2.6)

# Trick to add header files to projects in IDEs like Visual Studio and XCode
FILE(GLOB_RECURSE HEADERS "include" "*.h")
add_custom_target(${PROJECT_NAME}_headers
  SOURCES ${HEADERS} ${DETAIL_HEADERS}
)

# main target
add_library(${PROJECT_NAME}
  source/function_symbol.cpp
  source/aterm_implementation.cpp
  source/aterm_io_text.cpp
  source/aterm_io_binary.cpp
)

target_link_libraries( ${PROJECT_NAME}
  mcrl2_utilities
)

install(TARGETS ${PROJECT_NAME} DESTINATION ${MCRL2_LIB_DIR} COMPONENT Libraries)
>>>>>>> 25a559ca
<|MERGE_RESOLUTION|>--- conflicted
+++ resolved
@@ -1,4 +1,3 @@
-<<<<<<< HEAD
 add_mcrl2_library(atermpp
   INSTALL_HEADERS TRUE
   SOURCES
@@ -6,40 +5,6 @@
     aterm_io_binary.cpp
     aterm_io_text.cpp
     function_symbol.cpp
-    indexed_set.cpp
-    table.cpp
   DEPENDS
     mcrl2_utilities
-)
-=======
-# Authors: Frank Stappers and Aad Mathijssen
-# Copyright: see the accompanying file COPYING or copy at
-# https://svn.win.tue.nl/trac/MCRL2/browser/trunk/COPYING
-#
-# Distributed under the Boost Software License, Version 1.0.
-# (See accompanying file LICENSE_1_0.txt or copy at
-# http://www.boost.org/LICENSE_1_0.txt)
-
-project(mcrl2_atermpp)
-cmake_minimum_required(VERSION 2.6)
-
-# Trick to add header files to projects in IDEs like Visual Studio and XCode
-FILE(GLOB_RECURSE HEADERS "include" "*.h")
-add_custom_target(${PROJECT_NAME}_headers
-  SOURCES ${HEADERS} ${DETAIL_HEADERS}
-)
-
-# main target
-add_library(${PROJECT_NAME}
-  source/function_symbol.cpp
-  source/aterm_implementation.cpp
-  source/aterm_io_text.cpp
-  source/aterm_io_binary.cpp
-)
-
-target_link_libraries( ${PROJECT_NAME}
-  mcrl2_utilities
-)
-
-install(TARGETS ${PROJECT_NAME} DESTINATION ${MCRL2_LIB_DIR} COMPONENT Libraries)
->>>>>>> 25a559ca
+)