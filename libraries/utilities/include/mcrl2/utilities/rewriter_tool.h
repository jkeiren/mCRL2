// Author(s): Wieger Wesselink
// Copyright: see the accompanying file COPYING or copy at
// https://svn.win.tue.nl/trac/MCRL2/browser/trunk/COPYING
//
// Distributed under the Boost Software License, Version 1.0.
// (See accompanying file LICENSE_1_0.txt or copy at
// http://www.boost.org/LICENSE_1_0.txt)
//
/// \file mcrl2/utilities/rewriter_tool.h
/// \brief Base class for tools that use a data rewriter.

#ifndef MCRL2_UTILITIES_REWRITER_TOOL_H
#define MCRL2_UTILITIES_REWRITER_TOOL_H

#include "mcrl2/data/rewriter.h"
#include "mcrl2/utilities/command_line_interface.h"

namespace mcrl2
{

namespace utilities
{

namespace tools
{

/// \brief Base class for tools that use a rewriter.
template <typename Tool>
class rewriter_tool: public Tool
{
  protected:
    /// The data rewriter strategy
    mcrl2::data::rewriter::strategy m_rewrite_strategy;

    /// \brief Add options to an interface description. Also includes
    /// rewriter options.
    /// \param desc An interface description
    void add_options(interface_description& desc)
    {
      Tool::add_options(desc);

      desc.add_option(
        "rewriter", make_mandatory_argument<data::rewriter::strategy>("NAME", "jitty"),
        "use rewrite strategy NAME:\n"
        "  'jitty' for jitty rewriting (default),\n"
#ifdef MCRL2_JITTYC_AVAILABLE
        "  'jittyc' for compiled jitty rewriting,\n"
#endif
<<<<<<< HEAD
=======
        "  'jittyp' for jitty rewriting with prover\n"
>>>>>>> a907a07f
        ,'r'
      );
    }

    /// \brief Parse non-standard options
    /// \param parser A command line parser
    void parse_options(const command_line_parser& parser)
    {
      Tool::parse_options(parser);
      m_rewrite_strategy = parser.option_argument_as< mcrl2::data::rewriter::strategy >("rewriter");
    }

  public:

    /// \brief Constructor.
    rewriter_tool(const std::string& name,
                  const std::string& author,
                  const std::string& what_is,
                  const std::string& tool_description,
                  std::string known_issues = ""
                 )
      : Tool(name, author, what_is, tool_description, known_issues),
        m_rewrite_strategy(mcrl2::data::rewriter::jitty)
    {}

    /// \brief Returns the rewrite strategy
    /// \return The rewrite strategy
    data::rewriter::strategy rewrite_strategy() const
    {
      return static_cast<data::rewriter::strategy>(m_rewrite_strategy);
    }

    /// \brief Creates a data rewriter as specified on the command line.
    /// \param data_spec A data specification
    /// \return A data rewriter
    data::rewriter create_rewriter(data::data_specification const& data_spec = data::data_specification())
    {
      return data::rewriter(data_spec, rewrite_strategy());
    }
};

} // namespace tools

} // namespace utilities

} // namespace mcrl2

#endif // MCRL2_UTILITIES_REWRITER_TOOL_H<|MERGE_RESOLUTION|>--- conflicted
+++ resolved
@@ -46,10 +46,7 @@
 #ifdef MCRL2_JITTYC_AVAILABLE
         "  'jittyc' for compiled jitty rewriting,\n"
 #endif
-<<<<<<< HEAD
-=======
         "  'jittyp' for jitty rewriting with prover\n"
->>>>>>> a907a07f
         ,'r'
       );
     }
