--- conflicted
+++ resolved
@@ -105,35 +105,19 @@
 #ifndef MCRL2_TOOL_CLASSES_NO_CORE
       if (parser.options.count("quiet"))
       {
-<<<<<<< HEAD
-        mcrl2_logger::set_reporting_level(log_quiet);
+        log::mcrl2_logger::set_reporting_level(log::quiet);
       }
       if (parser.options.count("verbose"))
       {
-        mcrl2_logger::set_reporting_level(log_verbose);
+        log::mcrl2_logger::set_reporting_level(log::verbose);
       }
       if (parser.options.count("debug"))
       {
-        mcrl2_logger::set_reporting_level(log_debug);
+        log::mcrl2_logger::set_reporting_level(log::debug);
       }
       if (parser.options.count("log-level") > 0)
       {
-        mcrl2_logger::set_reporting_level(log_level_from_string(parser.option_argument("log-level")));
-=======
-        log::mcrl2_logger::set_reporting_level(log::quiet);
-      }
-      if (parser.options.count("verbose"))
-      {
-        log::mcrl2_logger::set_reporting_level(log::verbose);
-      }
-      if (parser.options.count("debug"))
-      {
-        log::mcrl2_logger::set_reporting_level(log::debug);
-      }
-      if (parser.options.count("log-level") > 0)
-      {
         log::mcrl2_logger::set_reporting_level(log::log_level_from_string(parser.option_argument("log-level")));
->>>>>>> a907a07f
       }
 #endif
     }
