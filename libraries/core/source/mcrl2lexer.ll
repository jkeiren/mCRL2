--- conflicted
+++ resolved
@@ -229,11 +229,7 @@
     if (oldcol_nr < 0) {
       oldcol_nr = 0;
     }
-<<<<<<< HEAD
-    mCRL2log(error) << "token '" << YYText() << "' at position " 
-=======
     mCRL2log(mcrl2::log::error) << "token '" << YYText() << "' at position " 
->>>>>>> a907a07f
                     << line_nr << ", " << oldcol_nr << " caused the following error: " << s << std::endl;
   }
 }
