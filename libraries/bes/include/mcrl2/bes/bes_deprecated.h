--- conflicted
+++ resolved
@@ -48,11 +48,7 @@
 #define FIXPOINT_MASK 2
 #define RANK_SHIFT 2
 
-<<<<<<< HEAD
-// TODO: 
-=======
 // TODO:
->>>>>>> a907a07f
 namespace bes
 {
 
@@ -138,13 +134,6 @@
   return j;
 }
 
-<<<<<<< HEAD
-static void assign_variables_in_tree(
-  ATerm t,
-  mcrl2::data::variable_list::iterator& var_iter,
-  mcrl2::data::detail::legacy_rewriter& rewriter,
-  const bool opt_precompile_pbes)
-=======
 inline
 void assign_variables_in_tree(
      ATerm t,
@@ -153,7 +142,6 @@
      const bool opt_precompile_pbes,
      mcrl2::data::detail::legacy_rewriter::substitution_type &sigma,
      mcrl2::data::detail::legacy_rewriter::internal_substitution_type &sigma_internal)
->>>>>>> a907a07f
 {
   if (is_pair(t))
   {
@@ -164,13 +152,6 @@
   {
     if (opt_precompile_pbes)
     {
-<<<<<<< HEAD
-      rewriter.set_internally_associated_value(*var_iter,(atermpp::aterm_appl)t);
-    }
-    else
-    {
-      rewriter.set_internally_associated_value(*var_iter,(mcrl2::data::data_expression)t);
-=======
       // rewriter.set_internally_associated_value(*var_iter,(atermpp::aterm_appl)t);
       sigma_internal[*var_iter]=atermpp::aterm_appl(t);
     }
@@ -178,7 +159,6 @@
     {
       // rewriter.set_internally_associated_value(*var_iter,(mcrl2::data::data_expression)t);
       sigma[*var_iter]=mcrl2::data::data_expression(t);
->>>>>>> a907a07f
     }
     var_iter++;
   }
@@ -1124,11 +1104,7 @@
   }
   else
   {
-<<<<<<< HEAD
-    mCRL2log(error) << "Unexpected expression" << std::endl;
-=======
     mCRL2log(mcrl2::log::error) << "Unexpected expression" << std::endl;
->>>>>>> a907a07f
     assert(0);
   }
 
@@ -1161,18 +1137,11 @@
 /// in the tool pbes2bool (or pbesinst) where pbes expressions must iteratively be rewritten.
 
 inline mcrl2::pbes_system::pbes_expression pbes_expression_rewrite_and_simplify(
-<<<<<<< HEAD
-  mcrl2::pbes_system::pbes_expression p,
-  bool opt_precompile_pbes,
-  mcrl2::data::detail::legacy_rewriter& R
-  )
-=======
      mcrl2::pbes_system::pbes_expression p,
      bool opt_precompile_pbes,
      mcrl2::data::detail::legacy_rewriter& R,
      mcrl2::data::detail::legacy_rewriter::substitution_type &sigma,
      mcrl2::data::detail::legacy_rewriter::internal_substitution_type &sigma_internal)
->>>>>>> a907a07f
 {
   using namespace mcrl2;
   using namespace mcrl2::pbes_system;
@@ -1196,22 +1165,14 @@
   {
     // p = and(left, right)
     //Rewrite left and right as far as possible
-<<<<<<< HEAD
-    pbes_expression l = pbes_expression_rewrite_and_simplify(left(p), opt_precompile_pbes, R);
-=======
     pbes_expression l = pbes_expression_rewrite_and_simplify(left(p), opt_precompile_pbes, R,sigma,sigma_internal);
->>>>>>> a907a07f
     if (is_pbes_false(l))
     {
       result = pbes_expr::false_();
     }
     else
     {
-<<<<<<< HEAD
-      pbes_expression rt = pbes_expression_rewrite_and_simplify(right(p), opt_precompile_pbes, R);
-=======
       pbes_expression rt = pbes_expression_rewrite_and_simplify(right(p), opt_precompile_pbes, R,sigma,sigma_internal);
->>>>>>> a907a07f
       //Options for left and right
       if (is_pbes_false(rt))
       {
@@ -1239,22 +1200,14 @@
   {
     // p = or(left, right)
     //Rewrite left and right as far as possible
-<<<<<<< HEAD
-    pbes_expression l = pbes_expression_rewrite_and_simplify(left(p), opt_precompile_pbes, R);
-=======
     pbes_expression l = pbes_expression_rewrite_and_simplify(left(p), opt_precompile_pbes, R,sigma,sigma_internal);
->>>>>>> a907a07f
     if (is_pbes_true(l))
     {
       result = pbes_expr::true_();
     }
     else
     {
-<<<<<<< HEAD
-      pbes_expression rt = pbes_expression_rewrite_and_simplify(right(p), opt_precompile_pbes, R);
-=======
       pbes_expression rt = pbes_expression_rewrite_and_simplify(right(p), opt_precompile_pbes, R,sigma,sigma_internal);
->>>>>>> a907a07f
       if (is_pbes_true(rt))
       {
         result = pbes_expr::true_();
@@ -1281,20 +1234,12 @@
   {
     // p = forall(data::data_expression_list, pbes_expression)
     data::variable_list data_vars = var(p);
-<<<<<<< HEAD
-    pbes_expression expr = pbes_expression_rewrite_and_simplify(arg(p), opt_precompile_pbes, R);
-=======
     pbes_expression expr = pbes_expression_rewrite_and_simplify(arg(p), opt_precompile_pbes, R,sigma,sigma_internal);
->>>>>>> a907a07f
     //Remove data_vars which do not occur in expr
     data::variable_list occurred_data_vars;
     for (data::variable_list::iterator i = data_vars.begin(); i != data_vars.end(); i++)
     {
-<<<<<<< HEAD
-      if (detail::occurs_in_varL(expr, *i,opt_precompile_pbes)) // The var occurs in expr
-=======
       if (pbes_system::detail::occurs_in_varL(expr, *i,opt_precompile_pbes)) // The var occurs in expr
->>>>>>> a907a07f
       {
         occurred_data_vars = push_front(occurred_data_vars, *i);
       }
@@ -1314,20 +1259,12 @@
   {
     // p = exists(data::data_expression_list, pbes_expression)
     data::variable_list data_vars = var(p);
-<<<<<<< HEAD
-    pbes_expression expr = pbes_expression_rewrite_and_simplify(arg(p), opt_precompile_pbes, R);
-=======
     pbes_expression expr = pbes_expression_rewrite_and_simplify(arg(p), opt_precompile_pbes, R,sigma,sigma_internal);
->>>>>>> a907a07f
     //Remove data_vars which does not occur in expr
     data::variable_list occurred_data_vars;
     for (data::variable_list::iterator i = data_vars.begin(); i != data_vars.end(); i++)
     {
-<<<<<<< HEAD
-      if (detail::occurs_in_varL(expr, *i,opt_precompile_pbes)) // The var occurs in expr
-=======
       if (pbes_system::detail::occurs_in_varL(expr, *i,opt_precompile_pbes)) // The var occurs in expr
->>>>>>> a907a07f
       {
         occurred_data_vars = atermpp::push_front(occurred_data_vars, *i);
       }
@@ -1355,13 +1292,8 @@
     {
       parameters = atermpp::push_front(parameters,
                 ((opt_precompile_pbes?
-<<<<<<< HEAD
-                       data::data_expression(R.rewrite_internal(R.convert_to(*l))):
-                       R(*l))));
-=======
                        data::data_expression(R.rewrite_internal(R.convert_to(*l),sigma_internal)):
                        R(*l,sigma))));
->>>>>>> a907a07f
     }
     parameters = atermpp::reverse(parameters);
     result = pbes_expression(propositional_variable_instantiation(name, parameters));
@@ -1372,21 +1304,12 @@
 
     if (opt_precompile_pbes)
     {
-<<<<<<< HEAD
-      atermpp::aterm_appl d = R.rewrite_internal(R.convert_to(p));
-      if (d==R.internal_true)
-      {
-        result = pbes_expr::true_();
-      }
-      else if (d==R.internal_false)
-=======
       atermpp::aterm_appl d = R.rewrite_internal(R.convert_to(p),sigma_internal);
       if (d==R.get_rewriter().internal_true)
       {
         result = pbes_expr::true_();
       }
       else if (d==R.get_rewriter().internal_false)
->>>>>>> a907a07f
       {
         result = pbes_expr::false_();
       }
@@ -1397,11 +1320,7 @@
     }
     else
     {
-<<<<<<< HEAD
-      data::data_expression d(R(p));
-=======
       data::data_expression d(R(p,sigma));
->>>>>>> a907a07f
       if (d == data::sort_bool::true_())
       {
         result = pbes_expr::true_();
@@ -1446,12 +1365,9 @@
     bool construct_counter_example;
     atermpp::indexed_set variable_index;  //Used for constructing counter examples
     mcrl2::data::detail::legacy_rewriter Mucks_rewriter;
-<<<<<<< HEAD
-=======
     typedef mcrl2::data::detail::legacy_rewriter::substitution_type substitution_type;
     typedef mcrl2::data::detail::legacy_rewriter::internal_substitution_type internal_substitution_type;
 
->>>>>>> a907a07f
     const bool opt_precompile_pbes;
     const bool internal_opt_store_as_tree;
 
@@ -2117,20 +2033,12 @@
       if (opt_precompile_pbes)
       {
         throw mcrl2::runtime_error("Unexpected expression. Most likely because expression fails to rewrite to true or false: " +
-<<<<<<< HEAD
-                                   mcrl2::core::pp(Mucks_rewriter.convert_from((ATermAppl)p)) + "\n");
-=======
                                    mcrl2::data::pp(Mucks_rewriter.convert_from(p)));
->>>>>>> a907a07f
       }
       else
       {
         throw mcrl2::runtime_error("Unexpected expression. Most likely because expression fails to rewrite to true or false: " +
-<<<<<<< HEAD
-                                   mcrl2::core::pp(p) + "\n");
-=======
                                    mcrl2::data::pp(mcrl2::data::data_expression(p)));
->>>>>>> a907a07f
       }
       return false_();
     }
@@ -2176,24 +2084,17 @@
       // Verbose msg: doing naive algorithm
 
       // Declare all constructors and mappings to the rewriter to prevent unnecessary compilation.
-<<<<<<< HEAD
-      // This can be removed if the jittyc or innerc compilers are not in use anymore.
-=======
       // This can be removed if the jittyc compiler is not in use anymore.
->>>>>>> a907a07f
       std::set < mcrl2::data::variable > vset=mcrl2::pbes_system::find_variables(pbes_spec);
       std::set < mcrl2::data::variable > vfset=mcrl2::pbes_system::find_free_variables(pbes_spec);
       std::set < mcrl2::data::variable > diff_set;
       std::set_difference(vfset.begin(),vfset.end(),vset.begin(),vset.end(),std::inserter(diff_set,diff_set.begin()));
 
-<<<<<<< HEAD
-=======
       // Declare two variable substitutions for use in the rewriters. Only one is necessary if precompilation
       // can be switched off.
       substitution_type sigma;
       internal_substitution_type sigma_internal;
 
->>>>>>> a907a07f
       std::set < sort_expression > bounded_sorts;
       for(std::set < mcrl2::data::variable > :: const_iterator i=diff_set.begin(); i!=diff_set.end(); ++i)
       {
@@ -2201,11 +2102,7 @@
       }
       for(std::set < sort_expression > :: const_iterator i=bounded_sorts.begin(); i!=bounded_sorts.end(); ++i)
       {
-<<<<<<< HEAD
-        const function_symbol_vector constructors(pbes_spec.data().constructors(*i)); 
-=======
         const function_symbol_vector constructors(pbes_spec.data().constructors(*i));
->>>>>>> a907a07f
         for (function_symbol_vector::const_iterator j = constructors.begin(); j != constructors.end(); ++j)
         {
           Mucks_rewriter.convert_to(*j);
@@ -2238,20 +2135,12 @@
 #ifndef NDEBUG
       if (internal_opt_store_as_tree)
       {
-<<<<<<< HEAD
-        mCRL2log(warning) << "Do not store pbes variables in a tree structure in a debug build of pbes2bool" << std::endl;
-=======
         mCRL2log(mcrl2::log::warning) << "Do not store pbes variables in a tree structure in a debug build of pbes2bool" << std::endl;
->>>>>>> a907a07f
       }
 #endif
       pbes_expression p=// pbes_rewriter(pbes_spec.initial_state());
         pbes_expression_rewrite_and_simplify(
-<<<<<<< HEAD
-          pbes_spec.initial_state(), opt_precompile_pbes, Mucks_rewriter);
-=======
           pbes_spec.initial_state(), opt_precompile_pbes, Mucks_rewriter,sigma,sigma_internal);
->>>>>>> a907a07f
 
       variable_index.put((internal_opt_store_as_tree)?pbes_expression(store_as_tree(p)):p);
 
@@ -2275,11 +2164,7 @@
       atermpp::table variable_rank(2*static_cast<int>(eqsys.size()),50);
 
       // Fill the pbes_equations table
-<<<<<<< HEAD
-      mCRL2log(verbose) << "Retrieving pbes_equations from equation system..." << std::endl;
-=======
       mCRL2log(mcrl2::log::verbose) << "Retrieving pbes_equations from equation system..." << std::endl;
->>>>>>> a907a07f
 
       assert(eqsys.size()>0); // There should be at least one equation
       fixpoint_symbol current_fixpoint_symbol=eqsys.begin()->symbol();
@@ -2295,11 +2180,7 @@
               eqi->symbol(),
               eqi->variable(),
               pbes_expression_rewrite_and_simplify(
-<<<<<<< HEAD
-                eqi->formula(), opt_precompile_pbes, Mucks_rewriter
-=======
                 eqi->formula(), opt_precompile_pbes, Mucks_rewriter,sigma,sigma_internal
->>>>>>> a907a07f
               ))));
         // Rewriting terms here can lead to non termination, in
         // case the quantifier-all rewriter is used. This kind of rewriting
@@ -2317,11 +2198,7 @@
       size_t relevance_counter_limit=100;
 #define RELEVANCE_DIVIDE_FACTOR 100
 
-<<<<<<< HEAD
-      mCRL2log(verbose) << "Computing a BES from the PBES...." << std::endl;
-=======
       mCRL2log(mcrl2::log::verbose) << "Computing a BES from the PBES...." << std::endl;
->>>>>>> a907a07f
 
       // Set the first BES equation X1=X2
       add_equation(
@@ -2401,13 +2278,6 @@
               assert(elist!=current_variable_instantiation.parameters().end());
               if (opt_precompile_pbes)
               {
-<<<<<<< HEAD
-                Mucks_rewriter.set_internally_associated_value(*vlist,(atermpp::aterm)*elist);
-              }
-              else
-              {
-                Mucks_rewriter.set_internally_associated_value(*vlist,*elist);
-=======
                 // Mucks_rewriter.set_internally_associated_value(*vlist,(atermpp::aterm)*elist);
                 sigma_internal[*vlist]=atermpp::aterm_appl(*elist);
               }
@@ -2415,7 +2285,6 @@
               {
                 // Mucks_rewriter.set_internally_associated_value(*vlist,*elist);
                 sigma[*vlist]=data_expression(*elist);
->>>>>>> a907a07f
               }
 
               // sigma[*vlist]=*elist;
@@ -2472,9 +2341,6 @@
           for (variable_list::iterator vlist=current_pbeq.variable().parameters().begin() ;
                vlist!=current_pbeq.variable().parameters().end() ; vlist++)
           {
-<<<<<<< HEAD
-            Mucks_rewriter.clear_internally_associated_value(*vlist);
-=======
             // Mucks_rewriter.clear_internally_associated_value(*vlist);
             if (opt_precompile_pbes)
             {
@@ -2484,7 +2350,6 @@
             {
               sigma[*vlist]=data_expression(*vlist);
             }
->>>>>>> a907a07f
           }
 
 
@@ -2574,11 +2439,7 @@
                 // Take the lowest element for substitution, to generate
                 // short counterexample.
 
-<<<<<<< HEAD
-                // mCRL2log(verbose) << "------------------ " << (size_t)w << "" << std::endl;
-=======
                 // mCRL2log(mcrl2::log::verbose) << "------------------ " << (size_t)w << "" << std::endl;
->>>>>>> a907a07f
                 to_set_to_true_or_false.erase(w);
                 for (std::set <variable_type>::iterator
                      v=variable_occurrence_set_begin(w);
@@ -2618,11 +2479,7 @@
         if (nr_of_processed_variables % 10 == 0)
 #endif
         {
-<<<<<<< HEAD
-          mCRL2log(verbose) << "Processed " << nr_of_processed_variables <<
-=======
           mCRL2log(mcrl2::log::verbose) << "Processed " << nr_of_processed_variables <<
->>>>>>> a907a07f
                       " and generated " << nr_of_generated_variables <<
                       " boolean variables" << std::endl;
         }
@@ -2648,20 +2505,12 @@
         if (opt_precompile_pbes)
         {
           data_expression t1(Mucks_rewriter.convert_from((ATerm)t));
-<<<<<<< HEAD
-          f << c << mcrl2::core::pp(t1);
-=======
           f << c << mcrl2::data::pp(t1);
->>>>>>> a907a07f
         }
         else
         {
           data_expression t1(t);
-<<<<<<< HEAD
-          f << c << mcrl2::core::pp(t1);
-=======
           f << c << mcrl2::data::pp(t1);
->>>>>>> a907a07f
         }
       }
     }
@@ -2702,19 +2551,11 @@
           if (opt_precompile_pbes)
           {
             const atermpp::aterm_appl term=*t;
-<<<<<<< HEAD
-            f << mcrl2::core::pp(Mucks_rewriter.convert_from(term));
-          }
-          else
-          {
-            f << mcrl2::core::pp(*t);
-=======
             f << mcrl2::data::pp(Mucks_rewriter.convert_from(term));
           }
           else
           {
             f << mcrl2::data::pp(*t);
->>>>>>> a907a07f
           }
         }
         f << ((t==tl.begin())?"":")"); // No closing bracket if there are tl.begin()==tl.end()
@@ -2762,11 +2603,7 @@
         }
         catch (std::exception& e)
         {
-<<<<<<< HEAD
-          mCRL2log(warning) << "Fail to write counterexample to " << filename <<
-=======
           mCRL2log(mcrl2::log::warning) << "Fail to write counterexample to " << filename <<
->>>>>>> a907a07f
                     "(" << e.what() << ")" << std::endl;
         }
       }
@@ -2813,393 +2650,6 @@
   boolean_equation_system& bes_equations,
   const typename mcrl2::pbes_system::pbes<Container> &p);
 inline void save_bes_in_cwi_format(const std::string& outfilename,boolean_equation_system& bes_equations);
-<<<<<<< HEAD
-inline void save_bes_in_vasy_format(const std::string& outfilename,boolean_equation_system bes_equations);
-
-
-static void save_rhs_in_cwi_form(std::ostream& outputfile,
-                                 bes_expression p,
-                                 boolean_equation_system& bes_equations);
-
-static void save_rhs_in_vasy_form(std::ostream& outputfile,
-                                  bes_expression p,
-                                  std::vector<size_t> &variable_index,
-                                  const size_t current_rank,
-                                  boolean_equation_system& bes_equations);
-
-
-//function save_bes_in_vasy_format
-//--------------------------------
-
-typedef enum { both, and_form, or_form} expression_sort;
-
-static bes_expression translate_equation_for_vasy(const size_t i,
-    const bes_expression b,
-    const expression_sort s,
-    boolean_equation_system& bes_equations)
-{
-  if (is_true(b))
-  {
-    return b;
-  }
-  else if (is_false(b))
-  {
-    return b;
-  }
-  else if (is_and(b))
-  {
-    if (s==or_form)
-    {
-      /* make a new equation B=b, and return B */
-      variable_type v=bes_equations.nr_of_variables()+1;
-      bes_equations.add_equation(v,
-                                 bes_equations.get_fixpoint_symbol(i),
-                                 bes_equations.get_rank(i),
-                                 b);
-      return variable(v);
-    }
-    else
-    {
-      bes_expression b1=translate_equation_for_vasy(i,lhs(b),and_form,bes_equations);
-      bes_expression b2=translate_equation_for_vasy(i,rhs(b),and_form,bes_equations);
-      return and_(b1,b2);
-    }
-  }
-  else if (is_or(b))
-  {
-    if (s==and_form)
-    {
-      /* make a new equation B=b, and return B */
-      variable_type v=bes_equations.nr_of_variables()+1;
-      bes_equations.add_equation(v,
-                                 bes_equations.get_fixpoint_symbol(i),
-                                 bes_equations.get_rank(i),
-                                 b);
-      return variable(v);
-    }
-    else
-    {
-      bes_expression b1=translate_equation_for_vasy(i,lhs(b),or_form,bes_equations);
-      bes_expression b2=translate_equation_for_vasy(i,rhs(b),or_form,bes_equations);
-      return or_(b1,b2);
-    }
-  }
-  else if (is_variable(b))
-  {
-    return b;
-  }
-  else if (is_if(b))
-  {
-    //BESIF(x,y,z) is equivalent to (y & (x|z)) provided the expression is monotonic.
-    return translate_equation_for_vasy(i,
-                                       and_optimized(then_branch(b),
-                                           or_optimized(condition(b),else_branch(b))),s,bes_equations);
-    /* const bes_expression y=then_branch(b);
-    const bes_expression z=else_branch(b);
-    if (is_true(y))
-    { if (is_false(z))
-      { return translate_equation_for_vasy(i,condition(b),s,bes_equations);
-      }
-      else
-      { return translate_equation_for_vasy(i,or_(condition(b),z),s,bes_equations);
-      }
-    }
-    else if (is_false(z))
-    { // not is_true(y)
-      { return translate_equation_for_vasy(i,and_(condition(b),y),s,bes_equations);
-      }
-    }
-    else
-    { gsErrorMsg("The generated equation system is not a monotonic BES. It cannot be saved in VASY-format.\n");
-      e x i t(1);
-    } */
-  }
-  else
-  {
-    throw mcrl2::runtime_error("The generated equation system is not a BES. It cannot be saved in VASY-format.\n");
-  }
-  return b;
-}
-
-/// \brief Save the bes in the format in use by the VASY group, INRIA, Grenoble
-/// \detail Save the BES in blocks with equal rank.
-/// \param string The name of the output file
-/// \parar bes_equations The bes equations to bes saved.
-inline
-void save_bes_in_vasy_format(const std::string& outfilename,bes::boolean_equation_system bes_equations)
-{
-  using namespace mcrl2::pbes_system;
-  mCRL2log(verbose) << "Converting result to VASY-format..." << std::endl;
-
-  // Use an indexed set to keep track of the variables and their vasy-representations
-
-  /* First translate the right hand sides of the equations such that they only
-     contain only conjunctions of disjunctions. Note that dynamically new
-     equations are added during the translation process in "translate_equation_for_vasy"
-     that must also be translated. */
-
-  for (size_t i=1; i<=bes_equations.nr_of_variables() ; i++)
-  {
-    bes_equations.set_rhs(i,translate_equation_for_vasy(i,bes_equations.get_rhs(i),both,bes_equations));
-  }
-
-  /* Second give a consecutive index to each variable of a particular rank */
-
-  std::vector<size_t> variable_index(bes_equations.nr_of_variables()+1);
-  for (size_t r=1 ; r<=bes_equations.max_rank ; r++)
-  {
-    size_t index=0;
-    for (size_t i=1; i<=bes_equations.nr_of_variables() ; i++)
-    {
-      if (bes_equations.get_rank(i)==r)
-      {
-        variable_index[i]=index;
-        index++;
-      }
-    }
-  }
-
-  /* Third save the equations in the forms of blocks of equal rank */
-
-  std::ofstream outputfile;
-  if (outfilename!="")
-  {
-    outputfile.open(outfilename.c_str(), std::ios::trunc);
-    if (!outputfile.is_open())
-    {
-      throw mcrl2::runtime_error("Could not save BES to " + outfilename + "\n");
-    }
-  }
-
-  for (size_t r=1 ; r<=bes_equations.max_rank ; r++)
-  {
-    bool first=true;
-    for (size_t i=1; i<=bes_equations.nr_of_variables() ; i++)
-    {
-      if (bes_equations.is_relevant(i) && (bes_equations.get_rank(i)==r))
-      {
-        if (first)
-        {
-          ((outfilename=="")?std::cout:outputfile) <<
-              "block " <<
-              ((bes_equations.get_fixpoint_symbol(i)==fixpoint_symbol::mu()) ? "mu  B" : "nu B") <<
-              r-1 <<
-              " is " << std::endl;
-          first=false;
-        }
-        ((outfilename=="")?std::cout:outputfile) << "  X" << variable_index[i] << " = ";
-        save_rhs_in_vasy_form(((outfilename=="")?std::cout:outputfile),
-                              bes_equations.get_rhs(i),
-                              variable_index,
-                              r,
-                              bes_equations);
-        ((outfilename=="")?std::cout:outputfile) << std::endl;
-      }
-    }
-    ((outfilename=="")?std::cout:outputfile) << "end block" << std::endl << std::endl;
-  }
-
-  outputfile.close();
-}
-
-//function save_rhs_in_vasy_form
-//---------------------------
-static void save_rhs_in_vasy_form(std::ostream& outputfile,
-                                  bes_expression b,
-                                  std::vector<size_t> &variable_index,
-                                  const size_t current_rank,
-                                  bes::boolean_equation_system& bes_equations)
-{
-  if (is_true(b))
-  {
-    outputfile << "true";
-  }
-  else if (is_false(b))
-  {
-    outputfile << "false";
-  }
-  else if (is_and(b))
-  {
-    //BESAnd(a,b) => a and b
-    save_rhs_in_vasy_form(outputfile,lhs(b),variable_index,current_rank,bes_equations);
-    outputfile << " and ";
-    save_rhs_in_vasy_form(outputfile,rhs(b),variable_index,current_rank,bes_equations);
-  }
-  else if (is_or(b))
-  {
-    //BESOr(a,b) => a or b
-    save_rhs_in_vasy_form(outputfile,lhs(b),variable_index,current_rank,bes_equations);
-    outputfile << " or ";
-    save_rhs_in_vasy_form(outputfile,rhs(b),variable_index,current_rank,bes_equations);
-  }
-  else if (is_variable(b))
-  {
-    // PropVar => <Int>
-    outputfile << "X" << variable_index[get_variable(b)];
-    if (bes_equations.get_rank(get_variable(b))!=current_rank)
-    {
-      outputfile << "_" << bes_equations.get_rank(get_variable(b))-1;
-    }
-  }
-  else if (is_if(b))
-  {
-    //BESIF(x,y,z) is equivalent to (y & (x|z)) provided the expression is monotonic.
-    save_rhs_in_vasy_form(outputfile,
-                          and_optimized(then_branch(b),
-                                        or_optimized(condition(b),else_branch(b))),
-                          variable_index,
-                          current_rank,
-                          bes_equations);
-  }
-  else
-  {
-    throw std::runtime_error("The generated equation system is not a BES. It cannot be saved in VASY-format.\n");
-  }
-  return;
-}
-
-//function save_bes_in_cwi_format
-//--------------------------------
-/// \brief Save the bes in the format in use by CWI, Amsterdam
-/// \detail The BES equations are saved using rules of the form
-///         min Xi = expression or max Xi = expression, where i is an index and
-///         expression of the synax E = (E&E) | (E|E) | Xj | T | F.  The equations
-///         are saved with increasing rank. Variable X1 is the initial variable.
-/// \param string The name of the output file
-/// \param bes_equations The bes equations to bes saved.
-inline
-void save_bes_in_cwi_format(const std::string& outfilename,boolean_equation_system& bes_equations)
-{
-  using namespace mcrl2::pbes_system;
-  mCRL2log(verbose) << "Converting result to CWI-format..." << std::endl;
-
-  // Use an indexed set to keep track of the variables and their cwi-representations
-
-  std::ofstream outputfile;
-  if (outfilename!="")
-  {
-    outputfile.open(outfilename.c_str(), std::ios::trunc);
-    if (!outputfile.is_open())
-    {
-      throw mcrl2::runtime_error("Could not save BES to " + outfilename + "\n");
-    }
-  }
-
-  for (size_t r=1 ; r<=bes_equations.max_rank ; r++)
-  {
-    for (size_t i=1; i<=bes_equations.nr_of_variables() ; i++)
-    {
-      if (bes_equations.is_relevant(i) && (bes_equations.get_rank(i)==r))
-      {
-        ((outfilename=="")?std::cout:outputfile) <<
-            ((bes_equations.get_fixpoint_symbol(i)==fixpoint_symbol::mu()) ? "min X" : "max X") << i << "=";
-        save_rhs_in_cwi_form(((outfilename=="")?std::cout:outputfile),bes_equations.get_rhs(i),bes_equations);
-        ((outfilename=="")?std::cout:outputfile) << std::endl;
-      }
-    }
-  }
-
-  outputfile.close();
-}
-
-//function save_rhs_in_cwi
-//---------------------------
-static void save_rhs_in_cwi_form(std::ostream& outputfile,
-                                 bes_expression b,
-                                 boolean_equation_system& bes_equations)
-{
-  if (is_true(b))
-  {
-    outputfile << "T";
-  }
-  else if (is_false(b))
-  {
-    outputfile << "F";
-  }
-  else if (is_and(b))
-  {
-    //BESAnd(a,b) => (a & b)
-    outputfile << "(";
-    save_rhs_in_cwi_form(outputfile,lhs(b),bes_equations);
-    outputfile << "&";
-    save_rhs_in_cwi_form(outputfile,rhs(b),bes_equations);
-    outputfile << ")";
-  }
-  else if (is_or(b))
-  {
-    //BESOr(a,b) => (a | b)
-    outputfile << "(";
-    save_rhs_in_cwi_form(outputfile,lhs(b),bes_equations);
-    outputfile << "|";
-    save_rhs_in_cwi_form(outputfile,rhs(b),bes_equations);
-    outputfile << ")";
-  }
-  else if (is_variable(b))
-  {
-    // PropVar => <Int>
-    outputfile << "X" << get_variable(b);
-  }
-  else if (is_if(b))
-  {
-    //BESIF(x,y,z) is equivalent to (y & (x|z)) provided the expression is monotonic.
-    save_rhs_in_cwi_form(outputfile,and_optimized(then_branch(b),
-                         or_optimized(condition(b),else_branch(b))),bes_equations);
-  }
-  else
-  {
-    throw mcrl2::runtime_error("The generated equation system is not a BES. It cannot be saved in CWI-format.\n");
-  }
-  return;
-}
-
-static mcrl2::pbes_system::pbes_expression generate_rhs_as_formula(bes_expression b);
-
-//function save_bes_in_pbes_format
-//--------------------------------
-/// \brief Save the bes as a PBES without parameters
-/// \detail The BES equations are saved as a PBES file in ATerm format with name
-///         outfilename. All datatypes are taken from the pbes p.
-/// \param string The name of the output file
-/// \param bes_equations The bes equations to bes saved.
-/// \param p A PBES from which the datatypes are taken for the PBES that is saved.
-template <class Container>
-inline
-void save_bes_in_pbes_format(
-  const std::string& outfilename,
-  boolean_equation_system& bes_equations,
-  const typename mcrl2::pbes_system::pbes<Container> &p)
-{
-  using namespace mcrl2::pbes_system;
-  using namespace mcrl2::data;
-  mCRL2log(verbose) << "Converting result to PBES-format..." << std::endl;
-
-  // Use an indexed set to keep track of the variables and their pbes-representations
-
-  atermpp::vector < pbes_equation > eqns;
-  for (size_t r=1 ; r<=bes_equations.max_rank ; r++)
-  {
-    for (size_t i=1; i<=bes_equations.nr_of_variables() ; i++)
-    {
-      if (bes_equations.is_relevant(i) && (bes_equations.get_rank(i)==r))
-      {
-        pbes_expression pbe=generate_rhs_as_formula(bes_equations.get_rhs(i));
-        std::stringstream variable_name;
-        variable_name << "X" << i;
-        eqns.push_back(
-          mcrl2::pbes_system::pbes_equation(
-            bes_equations.get_fixpoint_symbol(i),
-            propositional_variable(variable_name.str()),
-            pbe));
-      }
-    }
-  }
-
-  pbes<> p1(p.data(),eqns,atermpp::set<mcrl2::data::variable>(),
-            propositional_variable_instantiation("X1"));
-  p1.save(outfilename);
-}
-=======
->>>>>>> a907a07f
 
 //function generate_rhs_as_bes_formula
 //---------------------------
@@ -3243,75 +2693,12 @@
   return mcrl2::bes::true_();
 }
 
-<<<<<<< HEAD
-//function save_rhs_in_pbes
-//---------------------------
-static mcrl2::pbes_system::pbes_expression generate_rhs_as_formula(bes_expression b)
-{
-  using namespace mcrl2::pbes_system;
-  if (is_true(b))
-  {
-    return mcrl2::pbes_system::pbes_expr::true_();
-  }
-  else if (is_false(b))
-  {
-    return pbes_expr::false_();
-  }
-  else if (is_and(b))
-  {
-    return pbes_expr::and_(generate_rhs_as_formula(lhs(b)),
-                           generate_rhs_as_formula(rhs(b)));
-  }
-  else if (is_or(b))
-  {
-    return pbes_expr::or_(generate_rhs_as_formula(lhs(b)),
-                          generate_rhs_as_formula(rhs(b)));
-  }
-  else if (is_variable(b))
-  {
-    std::stringstream converter;
-    converter << "X" << get_variable(b);
-    return propositional_variable_instantiation(converter.str());
-  }
-  else if (is_if(b))
-  {
-    //BESIF(x,y,z) is equivalent to (y & (x|z)) provided the expression is monotonic.
-    return generate_rhs_as_formula(and_optimized(then_branch(b),
-                                   or_optimized(condition(b),else_branch(b))));
-  }
-  else
-  {
-    throw mcrl2::runtime_error("The generated equation system is not a BES. It cannot be saved in CWI-format.\n");
-  }
-  return pbes_expr::true_();
-}
-
-
-
-//function save_bes_in_bes_format
-//--------------------------------
-/// \brief Save the bes as a BES
-/// \detail The BES equations are saved as a BES file in ATerm format with name
-///         outfilename.
-/// \param string The name of the output file
-/// \param bes_equations The bes equations to bes saved.
-
-inline
-void save_bes_in_bes_format(
-  const std::string& outfilename,
-  boolean_equation_system& bes_equations)
-{
-  using namespace mcrl2::pbes_system;
-  using namespace mcrl2::bes;
-  mCRL2log(verbose) << "Converting result to BES-format..." << std::endl;
-=======
 inline
 mcrl2::bes::boolean_equation_system<> convert_to_bes(boolean_equation_system& bes_equations)
 {
   using namespace mcrl2::pbes_system;
   using namespace mcrl2::bes;
   mCRL2log(mcrl2::log::verbose) << "Converting result to BES-format..." << std::endl;
->>>>>>> a907a07f
   // Use an indexed set to keep track of the variables and their bes-representations
 
   atermpp::vector < boolean_equation > eqns;
@@ -3703,11 +3090,7 @@
   using namespace std;
   using namespace mcrl2::pbes_system;
 
-<<<<<<< HEAD
-  mCRL2log(verbose) << "Solving a BES with " << bes_equations.nr_of_variables() <<
-=======
   mCRL2log(mcrl2::log::verbose) << "Solving a BES with " << bes_equations.nr_of_variables() <<
->>>>>>> a907a07f
               " equations." << std::endl;
 
   atermpp::vector<bes_expression> approximation(bes_equations.nr_of_variables()+1);
@@ -3744,11 +3127,7 @@
   for (size_t current_rank=bes_equations.max_rank;
        current_rank>0 ; current_rank--)
   {
-<<<<<<< HEAD
-    mCRL2log(verbose) << "Solve equations of rank " << current_rank << "." << std::endl;
-=======
     mCRL2log(mcrl2::log::verbose) << "Solve equations of rank " << current_rank << "." << std::endl;
->>>>>>> a907a07f
 
     /* Calculate the stable solution for the current rank */
 
