// Author(s): Muck van Weerdenburg, Jan Friso Groote
// Copyright: see the accompanying file COPYING or copy at
// https://svn.win.tue.nl/trac/MCRL2/browser/trunk/COPYING
//
// Distributed under the Boost Software License, Version 1.0.
// (See accompanying file LICENSE_1_0.txt or copy at
// http://www.boost.org/LICENSE_1_0.txt)
//
/// \file lts/detail/liblts_bisim.h

#ifndef _LIBLTS_BISIM_H
#define _LIBLTS_BISIM_H
#include <math.h>
#include <vector>
#include <map>
#include "mcrl2/utilities/logger.h"
#include "mcrl2/lts/lts.h"
#include "mcrl2/trace/trace.h"
#include "mcrl2/lts/lts_utilities.h"
#include "mcrl2/lts/detail/liblts_scc.h"
#include "mcrl2/lts/detail/liblts_merge.h"
#include "mcrl2/lts/lts_lts.h"
#include "mcrl2/lts/lts_aut.h"
#include "mcrl2/lts/lts_fsm.h"
#include "mcrl2/lts/lts_bcg.h"
#include "mcrl2/lts/lts_dot.h"
#include "mcrl2/lts/lts_svc.h"

namespace mcrl2
{
namespace lts
{
namespace detail
{

template < class LTS_TYPE>
size_t determine_tau_label(const LTS_TYPE& l)
{
  // Set the tau_label to an existing label, if possible.
  // If nothing is found the tau label becomes l.num_action_labels, 
  // but there will not be a tau anyhow in this case.
  size_t tau_label=l.num_action_labels();
  for (size_t i=0; i<l.num_action_labels(); ++i)
  {
    if (l.is_tau(i))
    {
      tau_label=i;
      break;
    }
  }
  if (tau_label==l.num_action_labels())
  {
    mCRL2log(mcrl2::log::debug) << "Note that there is no tau action\n";
  }
  else
  {
    mCRL2log(mcrl2::log::debug) << "Using <" << pp(l.action_label(tau_label)) << "> as tau label.\n";
  }
  return tau_label;
}

template < class LTS_TYPE>
class bisim_partitioner
{

  public:
    /** \brief Creates a bisimulation partitioner for an LTS.
     *  \details This bisimulation partitioner applies the algorithm
     *  defined in J.F. Groote and F.W. Vaandrager. An efficient algorithm for branching bisimulation and stuttering
     *  equivalence. In M.S. Paterson, editor, Proceedings 17th ICALP, Warwick, volume 443 of Lecture Notes in Computer
     *  Science, pages 626-638. Springer-Verlag, 1990. The only difference is that this algorithm uses actions labels
     *  on transitions. Therefore, each list of non_inert_transitions is grouped such that all transitions with the
     *  same label are grouped together. Tau transitions (which have as label index the number of labels) occur at the
     *  beginning of this list.
     *
     *  If branching is true, then branching bisimulation is used, otherwise strong bisimulation is applied.
     *  If preserve_divergence is true, then branching must be true. In this case states with an internal tau loop
     *  are considered to be different from states without a tau loop. In this way the divergences are preserved.
     *
     *  The input transition system is not allowed to contain tau loops, except that if preserve_divergence is true
     *  tau loops on a single state are allowed as they indicate divergences. Using the scc partitioner the tau
     *  loops must first be removed before applying this algorithm.
     *  \warning Note that when compiled with optimisations, bisimulation partitioning
     *  is much faster than compiled without any optimisation. The difference can go up to a factor 10.
     *  \param[in] l Reference to the LTS. The LTS l is only changed if \ref replace_transitions is called. */
    bisim_partitioner(
      LTS_TYPE& l,
      const bool branching=false,
      const bool preserve_divergence=false)
      :max_state_index(0), aut(l), tau_label(determine_tau_label(l))
    {
      assert(branching || !preserve_divergence);
<<<<<<< HEAD
      mCRL2log(verbose) << (preserve_divergence?"Divergence preserving b)":"B") <<
=======
      mCRL2log(log::verbose) << (preserve_divergence?"Divergence preserving b":"B") <<
>>>>>>> a907a07f
                  (branching?"ranching b":"") << "isimulation partitioner created for "
                  << l.num_states() << " states and " <<
                  l.num_transitions() << " transitions\n";
      create_initial_partition(branching,preserve_divergence);
      refine_partition_until_it_becomes_stable(branching, preserve_divergence);
    }


    /** \brief Destroys this partitioner. */
    ~bisim_partitioner()
    {}

    /** \brief Replaces the transition relation of the current lts by the transitions
     *         of the bisimulation reduced transition system.
     * \details Each transition (s,l,s') is replaced by a transition (t,l,t') where
     * t and t' are the equivalence classes to which classes of the LTS. If the label l is
     * internal, which is detected using the function is_tau, then it is only returned
     * if t!=t' or preserve_divergence=true. This effectively removes all inert transitions.
     * Duplicates are removed from the transitions in the new lts.
     * Note that the number of states nor the initial state are not adapted by this method.
     * These must be set separately.
     *
     * \pre The bisimulation equivalence classes have been computed.
     * \param[in] branching Causes non internal transitions to be removed.
     * \param[in] preserve_divergences Preserves tau loops on states. */
    void replace_transitions(const bool branching, const bool preserve_divergences)
    {
      // Put all the non inert transitions in a set. Add the transitions that form a self
      // loop. Such transitions only exist in case divergence preserving branching bisimulation is
      // used. A set is used to remove double occurrences of transitions.
      std::set < transition > resulting_transitions;

      const std::vector<transition> & trans=aut.get_transitions();
      for (std::vector<transition>::const_iterator t=trans.begin(); t!=trans.end(); ++t)
      {
        const transition i=*t;
        if (!branching ||
            !aut.is_tau(i.label()) ||
            get_eq_class(i.from())!=get_eq_class(i.to()) ||
            (preserve_divergences && i.from()==i.to()))
        {
          resulting_transitions.insert(
            transition(
              get_eq_class(i.from()),
              i.label(),
              get_eq_class(i.to())));
        }
      }
      // Remove the old transitions
      aut.clear_transitions();

      // Copy the transitions from the set into the transition system.
      for (std::set < transition >::const_iterator i=resulting_transitions.begin();
           i!=resulting_transitions.end(); ++i)
      {
        aut.add_transition(*i);
      }
    }

    /** \brief Gives the number of bisimulation equivalence classes of the LTS.
     *  \return The number of bisimulation equivalence classes of the LTS.
     */
    size_t num_eq_classes() const
    {
      return max_state_index;
    }


    /** \brief Gives the bisimulation equivalence class number of a state.
     *  \param[in] s A state number.
     *  \return The number of the bisimulation equivalence class to which \e s belongs. */
    size_t get_eq_class(const size_t s) const
    {
      assert(s<block_index_of_a_state.size());
      return blocks[block_index_of_a_state[s]].state_index;
    }


    /** \brief Returns whether two states are in the same bisimulation equivalence class.
     *  \param[in] s A state number.
     *  \param[in] t A state number.
     *  \retval true if \e s and \e t are in the same bisimulation equivalence class;
     *  \retval false otherwise. */
    bool in_same_class(const size_t s, const size_t t) const
    {
      return get_eq_class(s)==get_eq_class(t);
    }


    /** \brief Returns a vector of counter traces.
     *  \details The states s and t are non bisimilar states. If they are
     *           bisimilar an exception is raised. A counter trace of the form sigma a is
     *           returned, which has the property that s-sigma->s'-a-> and t-sigma->t'-/a->,
     *           or vice versa, s-sigma->s'-/a-> and t-sigma->t'-a->. A vector of such
     *           counter traces is returned.
     *  \param[in] s A state number.
     *  \param[in] t A state number.
     *  \param[in] branching_bisimulation A boolean indicating whether the branching bisimulation partitioner has been used.
     *  \return A vector containing counter traces. */
    std::set < mcrl2::trace::Trace > counter_traces(const size_t s, const size_t t, const bool branching_bisimulation);

  private:

    typedef size_t block_index_type;
    typedef size_t state_type;
    typedef size_t label_type;

    state_type max_state_index;
    LTS_TYPE& aut;

    struct non_bottom_state
    {
      state_type state;
      std::vector < state_type > inert_transitions; // Only the target state is interesting.

      non_bottom_state(const state_type s)
        : state(s)
      {}
      non_bottom_state(const state_type s, const std::vector < state_type > &it)
        : state(s), inert_transitions(it)
      {}
    };

    struct block
    {
      state_type state_index;                   // The state number that represent the states in this block
      block_index_type block_index;             // The sequence number of this block.
      block_index_type parent_block_index;      // Index of the parent block.
      // If there is no parent block, this refers to the block
      // itself.
      std::pair < label_type, block_index_type > splitter;
      // The action and block that caused this block to split.
      // This information is only defined if the block has been split.
      std::vector < state_type > bottom_states; // The non bottom states must be ordered
      // on tau reachability. The deepest
      // states occur first in the vector.
      std::vector < non_bottom_state > non_bottom_states;
      // The non_inert transitions are grouped per label. The (non-inert) transitions
      // with tau labels are at the end of this vector.
      std::vector < transition > non_inert_transitions;

      void swap(block& b)
      {
        state_type state_index1=b.state_index;
        b.state_index=state_index;
        state_index=state_index1;

        block_index_type block_index1=b.block_index;
        b.block_index=block_index;
        block_index=block_index1;

        block_index_type parent_block_index1=b.parent_block_index;
        b.parent_block_index=parent_block_index;
        parent_block_index=parent_block_index1;

        std::pair < label_type, block_index_type > splitter1=b.splitter;
        b.splitter=splitter;
        splitter=splitter1;
        bottom_states.swap(b.bottom_states);
        non_bottom_states.swap(b.non_bottom_states);
        non_inert_transitions.swap(b.non_inert_transitions);
      }
    };

    std::vector < block > blocks;

    // std::vector < bool > block_is_active;       // Indicates whether this is still a block in the partition.
    // Blocks that are split become inactive.
    std::vector < state_type > block_index_of_a_state;
    std::vector < bool > block_flags;
    std::vector < bool > block_is_in_to_be_processed;
    std::vector < bool > state_flags;

    std::vector< block_index_type > to_be_processed;
    std::vector< block_index_type > BL;
    const label_type tau_label;

    void create_initial_partition(const bool branching,
                                  const bool preserve_divergences)

    {
      using namespace std;

      to_be_processed.clear();

      block initial_partition;

      // First store the bottom and non bottom states.
      aut.sort_transitions(mcrl2::lts::src_lbl_tgt);

      state_type last_non_stored_state_number=0;
      bool bottom_state=true;
      std::vector < state_type > current_inert_transitions;

      {
        // Reserve enough space, such that no reallocations of the vector are required when adding transitions.
        // For this purpose, first the number of inert transitions must be counted, to avoid reserving too much
        // space. This for instance leads to a waste of memory (terabytes for reducing 30M states), especially, 
        // when calculating ia strong bisimulation reduction.
        size_t initial_partition_non_inert_counter=0;
        size_t current_inert_transition_counter=0;
        const std::vector<transition> & trans=aut.get_transitions();
        for (std::vector<transition>::const_iterator r=trans.begin(); r!=trans.end(); ++r)
        { 
          const transition t= *r;
          if (branching && aut.is_tau(t.label()))
          {
            if (preserve_divergences && t.from()==t.to())
            {
              initial_partition_non_inert_counter++;
            }
            else
            {
              current_inert_transition_counter++;
            }
          }
        }
        current_inert_transitions.reserve(initial_partition_non_inert_counter);
        initial_partition.non_inert_transitions.reserve(current_inert_transition_counter);
      }

      const std::vector<transition> & trans=aut.get_transitions();
      for (std::vector<transition>::const_iterator r=trans.begin(); r!=trans.end(); ++r)
      {
        const transition t= *r;

        if (branching && aut.is_tau(t.label()))
        {
          if (preserve_divergences && t.from()==t.to())
          {
            initial_partition.non_inert_transitions.push_back(transition(t.from(),tau_label,t.to()));
          }
          else
          {
            current_inert_transitions.push_back(t.to());
            bottom_state=false;
          }
        }
        std::vector<transition>::const_iterator next_i=r;
        ++next_i;
        if (next_i==trans.end() || t.from()!=next_i->from())
        {
          // store the current from state
          for (; last_non_stored_state_number<t.from(); ++last_non_stored_state_number)
          {
            initial_partition.bottom_states.push_back(last_non_stored_state_number);
          }

          if (bottom_state)
          {
            initial_partition.bottom_states.push_back(t.from());
          }
          else
          {
            initial_partition.non_bottom_states.push_back(non_bottom_state(t.from()));
            current_inert_transitions.swap(initial_partition.non_bottom_states.back().inert_transitions);
            bottom_state=true;
          }
          assert(last_non_stored_state_number==t.from());
          last_non_stored_state_number++;
        }
      }

      for (; last_non_stored_state_number<aut.num_states(); ++last_non_stored_state_number)
      {
        initial_partition.bottom_states.push_back(last_non_stored_state_number);
      }

      // Sort the non-bottom states such that the deepest states occur first.
      // Raise an exception if there is a non trivial tau loop.

      order_on_tau_reachability(initial_partition.non_bottom_states);

      // Store the non-inert transitions (i.e. the non tau transitions)
      aut.sort_transitions(mcrl2::lts::lbl_tgt_src);
      const std::vector<transition> & trans1=aut.get_transitions();
      for (std::vector<transition>::const_iterator r=trans1.begin(); r!=trans1.end(); ++r)
      {
        const transition t= *r;
        if (!branching || !aut.is_tau(t.label()))
        {
          // Note that by sorting the transitions first, the non_inert_transitions are grouped per label.
          initial_partition.non_inert_transitions.push_back(t);
        }
      }

      // block_is_active.push_back(true);
      initial_partition.block_index=0;
      initial_partition.state_index=0;
      max_state_index=1;
      initial_partition.parent_block_index=0;
      initial_partition.splitter=pair< label_type, block_index_type > (0,0);
      blocks.push_back(block());
      blocks.back().swap(initial_partition);
      block_index_of_a_state=std::vector < block_index_type >(aut.num_states(),0);
      block_flags.push_back(false);
      state_flags=std::vector < bool >(aut.num_states(),false);
      block_is_in_to_be_processed.push_back(false);
      to_be_processed.clear();
      BL.clear();
    } // end create_initial_partition

// Refine the partition until the partition has become stable
    void refine_partition_until_it_becomes_stable(const bool branching, const bool preserve_divergence)
    {
#ifndef NDEBUG
      size_t consistency_check_counter=1;
      size_t consistency_check_barrier=1;
#endif
      bool partition_is_unstable=true; // This boolean indicates that the partition becomes unstable
      // because an inert transition becomes non inert.
      while (!to_be_processed.empty() || partition_is_unstable)
      {
#ifndef NDEBUG
        // Avoid checking too often. This is too time consuming, even in debug mode.
        consistency_check_counter++;
        if (consistency_check_counter>=consistency_check_barrier)
        {
          consistency_check_counter=0;
          consistency_check_barrier=consistency_check_barrier*2;
          check_internal_consistency_of_the_partitioning_data_structure(branching, preserve_divergence);
        }
#endif
        if (to_be_processed.empty() && partition_is_unstable)
        {
          // Put all blocks in to_be_processed;
          for (block_index_type i=0; i< blocks.size(); ++i)
          {
            to_be_processed.push_back(i);
          }
          block_is_in_to_be_processed=std::vector < bool >(blocks.size(),true);
          partition_is_unstable=false;
        }

        const block_index_type splitter_index=to_be_processed.back();
        // assert(block_is_in_to_be_processed[splitter_index]||!block_is_active[splitter_index]);
        to_be_processed.pop_back();
        block_is_in_to_be_processed[splitter_index]=false;

        // Split with the splitter block, unless it is to_be_processed as we have to reconsider it
        // completely anyhow at some later point.

        // Walk through the non_inert_transitions via a natural number, because
        // the blocks and the non_inert_transitions can move around in memory. This makes it
        // unsafe to use interators.

        for (size_t i=0; i<blocks[splitter_index].non_inert_transitions.size(); ++i)
        {
          // The flag of the starting state of *i is raised and its block is added to BL;

          assert(blocks[splitter_index].non_inert_transitions[i].from()<aut.num_states());
          state_flags[blocks[splitter_index].non_inert_transitions[i].from()]=true;
          const block_index_type marked_block_index=block_index_of_a_state[blocks[splitter_index].non_inert_transitions[i].from()];
          if (block_flags[marked_block_index]==false)
          {
            block_flags[marked_block_index]=true;
            BL.push_back(marked_block_index);
          }

          // If the label of the next action is different, we must carry out the splitting.
          if ((i+1)==blocks[splitter_index].non_inert_transitions.size() ||
              blocks[splitter_index].non_inert_transitions[i].label()!=blocks[splitter_index].non_inert_transitions[i+1].label())
          {
            // We consider BL which contains references to all blocks from which a state from splitter
            // can be reached. If not all flags of the non bottom states in a block in BL are set, the
            // non flagged non bottom states are moved to a new block.

            split_the_blocks_in_BL(partition_is_unstable,blocks[splitter_index].non_inert_transitions[i].label(),splitter_index);

          }

        }
      }
#ifndef NDEBUG
      check_internal_consistency_of_the_partitioning_data_structure(branching, preserve_divergence);
#endif
      block_flags.clear();
      block_is_in_to_be_processed.clear();
      state_flags.clear();
      to_be_processed.clear();
      BL.clear();
    }



    void refine_partion_with_respect_to_divergences(void);

    void split_the_blocks_in_BL(
      bool& partition_is_unstable,
      const label_type splitter_label,
      const block_index_type splitter_block)
    {
      using namespace std;
      for (std::vector < block_index_type > :: const_iterator i1=BL.begin();
           i1!=BL.end(); ++i1)
      {
        // assert(block_is_active[*i1]);
        block_flags[*i1]=false;
        std::vector < state_type > flagged_states;
        std::vector < state_type > non_flagged_states;
        std::vector < state_type > i1_bottom_states;
        i1_bottom_states.swap(blocks[*i1].bottom_states);

        for (std::vector < state_type >::const_iterator j=i1_bottom_states.begin();
             j!=i1_bottom_states.end(); ++j)
        {
          if (state_flags[*j])
          {
            // state is flagged.
            flagged_states.push_back(*j);
          }
          else
          {
            // state is not flagged. It will be moved to a new block.
            non_flagged_states.push_back(*j);
            block_index_of_a_state[*j]=blocks.size();
          }
        }
        assert(!flagged_states.empty()||!blocks[*i1].non_bottom_states.empty()||i1_bottom_states.empty());
        block_index_type reset_state_flags_block=*i1;

        if (!non_flagged_states.empty())
        {
          // There are flagged and non flagged states. So, the block must be split.
          // Move the unflagged states to the new block.

<<<<<<< HEAD
          if (mCRL2logEnabled(debug))
=======
          if (mCRL2logEnabled(log::debug))
>>>>>>> a907a07f
          {
            const size_t m=static_cast<size_t>(pow(10,floor(log10(static_cast<double>((blocks.size()+1)/2)))));
            if ((blocks.size()+1)/2 % m==0)
            {
<<<<<<< HEAD
              mCRL2log(debug) << "Bisimulation partitioner: create block " << (blocks.size()+1)/2 << std::endl;
=======
              mCRL2log(log::debug) << "Bisimulation partitioner: create block " << (blocks.size()+1)/2 << std::endl;
>>>>>>> a907a07f
            }
          }
          // Record how block *i1 is split, to use this to generate counter examples.
          blocks[*i1].splitter=pair< label_type, block_index_type > (splitter_label,splitter_block);

          // Create a first new block.
          blocks.push_back(block());
          block_index_type new_block1=blocks.size()-1;
          // block_is_active.push_back(true);
          blocks.back().state_index=max_state_index;
          max_state_index++;
          blocks.back().block_index=new_block1;
          blocks.back().parent_block_index=*i1;

          non_flagged_states.swap(blocks.back().bottom_states);
          // Put the indices of first split block to to_be_processed.
          to_be_processed.push_back(blocks.back().block_index);
          block_is_in_to_be_processed.push_back(true);

          // Create a second new block.
          blocks.push_back(block());
          block_index_type new_block2=blocks.size()-1;
          // block_is_active.push_back(true);
          blocks.back().state_index=blocks[*i1].state_index;
          blocks.back().block_index=new_block2;
          reset_state_flags_block=new_block2;
          blocks.back().parent_block_index=*i1;

          // Move the flagged states to the second block, and let the block index of these states refer to this block.
          flagged_states.swap(blocks.back().bottom_states);
          std::vector < state_type > &reference_to_flagged_states_of_block2=blocks.back().bottom_states;
          for (std::vector < state_type >::const_iterator j=reference_to_flagged_states_of_block2.begin();
               j!=reference_to_flagged_states_of_block2.end(); ++j)
          {
            block_index_of_a_state[*j]=new_block2;
          }

          // Put the indices of second split block to to_be_processed.
          to_be_processed.push_back(blocks.back().block_index);
          block_is_in_to_be_processed.push_back(true);

          // reset the flag of block *i1, which is being split.
          block_is_in_to_be_processed[*i1]=false;
          // block_is_active[*i1]=false;

          // The flag fields of the new blocks is set to false;
          block_flags.push_back(false);
          block_flags.push_back(false);

          // Declare already some space for transitions, such that we can
          // put inert transitions that become non inert in there when investigating
          // the non bottom states. After investigating the non bottom states,
          // the transitions are split over the vectors below.

          std::vector < transition > flagged_non_inert_transitions;
          std::vector < transition > non_flagged_non_inert_transitions;
          // Reserve enough space for transitions to be copied. Otherwise, resizing may lead to
          // lot of unneccesary copying...
          flagged_non_inert_transitions.reserve(blocks[*i1].non_inert_transitions.size());
          non_flagged_non_inert_transitions.reserve(blocks[*i1].non_inert_transitions.size());

          // Next we scan the non-bottom states of *i1. If for some non-bottom state the flag is not raised
          // and if none of the outgoing P-inert transitions leads to a state in the old block then this
          // state becomes a non bottom state of B2.

          std::vector < non_bottom_state > flagged_non_bottom_states;
          std::vector < non_bottom_state > non_flagged_non_bottom_states;
          std::vector < non_bottom_state > i1_non_bottom_states;
          i1_non_bottom_states.swap(blocks[*i1].non_bottom_states);
          for (typename std::vector < non_bottom_state >::iterator k=i1_non_bottom_states.begin();
               k!=i1_non_bottom_states.end(); ++k)
          {
            const std::vector < state_type > &inert_transitions=k->inert_transitions;
            if (!state_flags[k->state])
            {
              bool all_transitions_end_in_unflagged_block=true;
              for (std::vector < state_type > :: const_iterator l=inert_transitions.begin();
                   all_transitions_end_in_unflagged_block && l!=inert_transitions.end(); ++l)
              {
                if (block_index_of_a_state[*l]!= new_block1)
                {
                  block_index_of_a_state[*l]=new_block2;
                  all_transitions_end_in_unflagged_block=false;
                }
              }
              if (all_transitions_end_in_unflagged_block)
              {
                // Move *k to the non flagged block. Swap the inert transitions to avoid copying.
                non_bottom_state s(k->state);
                s.inert_transitions.swap(k->inert_transitions);
                non_flagged_non_bottom_states.push_back(s);
                block_index_of_a_state[k->state]=new_block1;
                continue;
              }
            }
            // Move *k to the flagged block; note that the transitions can have become
            // non-inert. So, investigate them separately.
            std::vector < state_type > remaining_inert_transitions;
            for (std::vector < state_type > :: const_iterator l=inert_transitions.begin();
                 l!=inert_transitions.end(); ++l)
            {
              if (block_index_of_a_state[*l]==new_block1)
              {
                // The transition *l (*k,tau_label,*l) becomes a non inert transition in the new
                // block.
                non_flagged_non_inert_transitions.push_back(transition(k->state,tau_label,*l));
              }
              else
              {
                // The transition represented by *l remains an inert transition.
                block_index_of_a_state[*l]=new_block2;
                remaining_inert_transitions.push_back(*l);
              }
            }
            if (remaining_inert_transitions.empty()) // The last outgoing inert tau transition just became non inert.
              // k->state has become a bottom state. Otherwise it remains
              // a non bottom state.
            {
              blocks[new_block2].bottom_states.push_back(k->state);
              block_index_of_a_state[k->state]=new_block2;
              partition_is_unstable=true;
            }
            else
            {
              flagged_non_bottom_states.push_back(non_bottom_state(k->state,remaining_inert_transitions));
              block_index_of_a_state[k->state]=new_block2;
            }
          }
          non_flagged_non_bottom_states.swap(blocks[new_block1].non_bottom_states);
          flagged_non_bottom_states.swap(blocks[new_block2].non_bottom_states);

          // Finally the non-inert transitions are distributed over both blocks in the obvious way.
          // Note that this must be done after all states are properly put into a new block.

          assert(*i1 < blocks.size());
          std::vector < transition > i1_non_inert_transitions;
          i1_non_inert_transitions.swap(blocks[*i1].non_inert_transitions);
          for (std::vector < transition >::iterator k=i1_non_inert_transitions.begin();
               k!=i1_non_inert_transitions.end(); ++k)
          {
            if (block_index_of_a_state[k->to()]==new_block1)
            {
              non_flagged_non_inert_transitions.push_back(*k);
            }
            else
            {
              block_index_of_a_state[k->to()]=new_block2;
              flagged_non_inert_transitions.push_back(*k);
            }
          }

          // Only put the parts that we need to store. Avoid that reserved space for
          // current_inert_transition_counter and flagged_non_inert_transitions is stored
          // in the non_inert_transitions in both blocks. Therefore, we do not use a copy
          // constructor, but put elements in there one by one.
          // The two lines below were old code, wasting memory bandwidth.
          // non_flagged_non_inert_transitions.swap(blocks[new_block1].non_inert_transitions);
          // flagged_non_inert_transitions.swap(blocks[new_block2].non_inert_transitions);

          blocks[new_block1].non_inert_transitions.reserve(non_flagged_non_inert_transitions.size());
          for(std::vector < transition > ::const_iterator i=non_flagged_non_inert_transitions.begin();
                    i!=non_flagged_non_inert_transitions.end(); i++)
          {
            blocks[new_block1].non_inert_transitions.push_back(*i);
          }

          blocks[new_block2].non_inert_transitions.reserve(flagged_non_inert_transitions.size());
          for(std::vector < transition > ::const_iterator i=flagged_non_inert_transitions.begin();
                    i!=flagged_non_inert_transitions.end(); i++)
          {
            blocks[new_block2].non_inert_transitions.push_back(*i);
          }
        }
        else
        {
          // Nothing changed, so put the bottom states back again.
          i1_bottom_states.swap(blocks[*i1].bottom_states);
        }
        // reset the state flags
        std::vector < state_type > &flagged_states_to_be_unflagged=blocks[reset_state_flags_block].bottom_states;
        for (std::vector < state_type >::const_iterator j=flagged_states_to_be_unflagged.begin();
             j!=flagged_states_to_be_unflagged.end(); ++j)
        {
          state_flags[*j]=false;
        }

        std::vector < non_bottom_state > &flagged_states_to_be_unflagged1=blocks[reset_state_flags_block].non_bottom_states;
        for (typename std::vector < non_bottom_state >::const_iterator j=flagged_states_to_be_unflagged1.begin();
             j!=flagged_states_to_be_unflagged1.end(); ++j)
        {
          state_flags[j->state]=false;
        }
      }
      BL.clear();
    }
    void order_recursively_on_tau_reachability(
      const state_type s,
      std::map < state_type, std::vector < state_type > > &inert_transition_map,
      std::vector < non_bottom_state > &new_non_bottom_states,
      std::set < state_type > &visited)
    {
      if (inert_transition_map.count(s)>0) // The state s is a bottom state. We need not to investigate these.
      {
        if (visited.count(s)==0)
        {
          visited.insert(s);
          std::vector < state_type> &inert_transitions=inert_transition_map[s];
          for (std::vector < state_type>::const_iterator j=inert_transitions.begin();
               j!=inert_transitions.end(); j++)
          {
            order_recursively_on_tau_reachability(*j,inert_transition_map,new_non_bottom_states,visited);
          }
          new_non_bottom_states.push_back(non_bottom_state(s));
          inert_transitions.swap(new_non_bottom_states.back().inert_transitions);
        }
      }
    }

    void order_on_tau_reachability(std::vector < non_bottom_state > &non_bottom_states)
    {
      std::set < state_type > visited;
      std::map < state_type, std::vector < state_type > > inert_transition_map;
      for (typename std::vector < non_bottom_state >::iterator i=non_bottom_states.begin();
           i!=non_bottom_states.end(); ++i)
      {
        i->inert_transitions.swap(inert_transition_map[i->state]);
      }
      std::vector < non_bottom_state > new_non_bottom_states;

      for (typename std::vector < non_bottom_state >::const_iterator i=non_bottom_states.begin();
           i!=non_bottom_states.end(); ++i)
      {
        order_recursively_on_tau_reachability(i->state, inert_transition_map, new_non_bottom_states, visited);
      }
      new_non_bottom_states.swap(non_bottom_states);
    }

    std::set < mcrl2::trace::Trace > counter_traces_aux(
      const state_type s,
      const state_type t,
      const mcrl2::lts::outgoing_transitions_per_state_action_t& outgoing_transitions,
      const bool branching_bisimulation) const
    {
      // First find the smallest block containing both states s and t.
      // Find all blocks containing s.
      std::set < block_index_type > blocks_containing_s;
      block_index_type b_s=block_index_of_a_state[s];
      blocks_containing_s.insert(b_s);
      while (blocks[b_s].parent_block_index!=b_s)
      {
        b_s=blocks[b_s].parent_block_index;
        blocks_containing_s.insert(b_s);
      }

      // Find the first smallest block containing t and s
      block_index_type b_C=block_index_of_a_state[t];
      while (blocks_containing_s.count(b_C)==0)
      {
        assert(blocks[b_C].parent_block_index!=b_C);
        b_C=blocks[b_C].parent_block_index;
      }

      // Now b_C is the smallest block containing both s and t.

      const label_type l=blocks[b_C].splitter.first;
      const block_index_type B__=blocks[b_C].splitter.second;

      std::set < state_type > l_reachable_states_for_s;
      std::set < state_type > visited1;
      reachable_states_in_block_s_via_label_l(s,b_C,l,outgoing_transitions, l_reachable_states_for_s,visited1,branching_bisimulation);

      std::set < state_type> B_s_reacha;
      std::set < state_type> B_s_nonreacha;
      for (std::set < state_type >::const_iterator i=l_reachable_states_for_s.begin();
           i!=l_reachable_states_for_s.end(); ++i)
      {
        block_index_type b=block_index_of_a_state[*i];
        bool reached=b==B__;
        do
        {
          b=blocks[b].parent_block_index;
          if (b==B__)
          {
            reached=true;
          }
        }
        while (!reached && b!=blocks[b].parent_block_index);

        if (reached)
        {
          B_s_reacha.insert(*i);
        }
        else
        {
          B_s_nonreacha.insert(*i);
        }
      }

      std::set < state_type > l_reachable_states_for_t;
      std::set < state_type > visited2;
      reachable_states_in_block_s_via_label_l(t,b_C,l,outgoing_transitions, l_reachable_states_for_t,visited2,branching_bisimulation);

      std::set < state_type> B_t_reacha;
      std::set < state_type> B_t_nonreacha;
      for (std::set < state_type >::const_iterator i=l_reachable_states_for_t.begin();
           i!=l_reachable_states_for_t.end(); ++i)
      {
        block_index_type b=block_index_of_a_state[*i];
        bool reached=b==B__;
        do
        {
          b=blocks[b].parent_block_index;
          if (b==B__)
          {
            reached=true;
          }
        }
        while (!reached && b!=blocks[b].parent_block_index);

        if (reached)
        {
          B_t_reacha.insert(*i);
        }
        else
        {
          B_t_nonreacha.insert(*i);
        }
      }

      assert((B_s_reacha.empty() && !B_t_reacha.empty()) ||
             (!B_s_reacha.empty() && B_t_reacha.empty()));

      std::set < mcrl2::trace::Trace > resulting_counter_traces;

      if (B_s_reacha.empty())
      {
        B_s_reacha.swap(B_t_reacha);
        B_s_nonreacha.swap(B_t_nonreacha);
      }

      assert(!B_s_reacha.empty());


      if (B_t_nonreacha.empty())
      {
        // The counter trace is simply the label l.
        mcrl2::trace::Trace counter_trace;
<<<<<<< HEAD
        counter_trace.addAction(ATmakeAppl0(ATmakeAFun(mcrl2::lts::detail::pp(aut.action_label(l)).c_str(),0,false)));
=======
        counter_trace.addAction(mcrl2::lps::multi_action(mcrl2::lps::action(
                                mcrl2::lps::action_label(core::identifier_string(mcrl2::lts::detail::pp(aut.action_label(l))),mcrl2::data::sort_expression_list()),
                                mcrl2::data::data_expression_list()))); 
>>>>>>> a907a07f
        resulting_counter_traces.insert(counter_trace);
      }
      else
      {
        for (std::set < state_type>::const_iterator i_s=B_s_reacha.begin();
             i_s!=B_s_reacha.end(); ++i_s)
        {
          for (std::set < state_type>::const_iterator i_t=B_t_nonreacha.begin();
               i_t!=B_t_nonreacha.end(); ++i_t)
          {
            const std::set < mcrl2::trace::Trace > counter_traces=
              counter_traces_aux(*i_s,*i_t,outgoing_transitions,branching_bisimulation);
            // Add l to these traces and add them to resulting_counter_traces
            for (std::set< mcrl2::trace::Trace >::const_iterator j=counter_traces.begin();
                 j!=counter_traces.end(); ++j)
            {
<<<<<<< HEAD
              mcrl2::trace::Trace new_counter_trace;
              new_counter_trace.addAction(ATmakeAppl0(ATmakeAFun(mcrl2::lts::detail::pp(aut.action_label(l)).c_str(),0,false)));
=======
               mcrl2::trace::Trace new_counter_trace;
              new_counter_trace.addAction(mcrl2::lps::multi_action(mcrl2::lps::action(
                                mcrl2::lps::action_label(core::identifier_string(mcrl2::lts::detail::pp(aut.action_label(l))),mcrl2::data::sort_expression_list()),
                                mcrl2::data::data_expression_list()))); 
>>>>>>> a907a07f
              mcrl2::trace::Trace old_counter_trace=*j;
              old_counter_trace.resetPosition();
              for (size_t k=0 ; k< old_counter_trace.number_of_actions(); k++)
              {
                new_counter_trace.addAction(old_counter_trace.nextAction());
              }
              resulting_counter_traces.insert(new_counter_trace);
            }
          }
        }

      }
      return resulting_counter_traces;
    }



    void reachable_states_in_block_s_via_label_l(
      const state_type s,
      const block_index_type block_index_for_bottom_state,
      const label_type l,
      const mcrl2::lts::outgoing_transitions_per_state_action_t& outgoing_transitions,
      std::set < state_type > &result_set,
      std::set < state_type > &visited,
      const bool branching_bisimulation) const
    {
      using namespace std;
      // This function yields a set of states that are reachable via a sequence of tau steps
      // in block block_index_for_bottom_state, followed by an l step.
      // The technique used is to search through tau transitions from s, until a bottom state
      // in the current class is found. From this state all reachable states are put in the result set.
      if (visited.count(s)>0)
      {
        return;
      }

      visited.insert(s);
      // Put all l reachable states in the result set.
      for (outgoing_transitions_per_state_action_t::const_iterator i1=outgoing_transitions.lower_bound(pair<state_type,label_type>(s,l));
           i1!=outgoing_transitions.upper_bound(pair<state_type, label_type>(s,l)); ++i1)
      {
        result_set.insert(to(i1));
      }

      // Search for tau reachable states that are still in the block with block_index_for_bottom_state.
      if (branching_bisimulation)
      {
        for (label_type lab=0; lab<aut.num_action_labels(); ++lab)
        {
          if (aut.is_tau(lab))
          {
            for (outgoing_transitions_per_state_action_t::const_iterator i=outgoing_transitions.lower_bound(pair<state_type,label_type>(s,lab));
                 i!=outgoing_transitions.upper_bound(pair<state_type, label_type>(s,lab)); ++i)
            {
              // Now find out whether the block index of to(i) is part of the block with index block_index_for_bottom_state.
              block_index_type b=block_index_of_a_state[to(i)];
              while (b!=block_index_for_bottom_state && blocks[b].parent_block_index!=b)
              {
                assert(blocks[b].parent_block_index!=b);
                b=blocks[b].parent_block_index;
              }
              if (b==block_index_for_bottom_state)
              {
                reachable_states_in_block_s_via_label_l(
                  to(i),
                  block_index_for_bottom_state,
                  l,
                  outgoing_transitions,
                  result_set,
                  visited,
                  branching_bisimulation);
              }
            }
          }
        }
      }
    }


#ifndef NDEBUG
    // The method below is intended to check the consistency of the internal data
    // structure. Its sole purpose is to detect programming errors. It has no
    // side effects on the data structure. If a problem occurs, execution halts with
    // an assert.

    void check_internal_consistency_of_the_partitioning_data_structure(
      const bool branching,
      const bool preserve_divergence) const
    {
      state_type total_number_of_states=0;
      size_t total_number_of_transitions=0;

      assert(!blocks.empty());
      std::set < block_index_type > block_indices;

      assert(block_index_of_a_state.size()==aut.num_states());
      for (typename std::vector < block >::const_iterator i=blocks.begin();
           i!=blocks.end(); ++i)
      {
        // Check the block_index.
        assert(i->block_index<blocks.size());
        assert(block_indices.count(i->block_index)==0);
        block_indices.insert(i->block_index);

        // Check the bottom states.
        const std::vector < state_type > &i_bottom_states=i->bottom_states;

        for (std::vector < state_type >::const_iterator j=i_bottom_states.begin();
             j!=i_bottom_states.end(); ++j)
        {
          total_number_of_states++;
          assert(*j<aut.num_states());
          // Check that the block number of the state is maintained properly.
          assert(block_index_of_a_state[*j]==i->block_index);
        }

        // Check the non bottom states. In particular check that there is no tau loop
        // in these non bottom states.
        const std::vector < non_bottom_state > &i_non_bottom_states=i->non_bottom_states;
        std::set < state_type > visited;
        std::set < state_type > local_bottom_states;
        for (typename std::vector < non_bottom_state >::const_iterator j=i_non_bottom_states.begin();
             j!=i_non_bottom_states.end(); ++j)
        {
          local_bottom_states.insert(j->state);
        }

        for (typename std::vector < non_bottom_state >::const_iterator j=i_non_bottom_states.begin();
             j!=i_non_bottom_states.end(); ++j)
        {
          total_number_of_states++;
          assert(j->state<aut.num_states());
          // Check that the block number of the state is maintained properly.
          assert(block_index_of_a_state[j->state]==i->block_index);
          const std::vector < state_type > &j_inert_transitions=j->inert_transitions;
          for (std::vector < state_type >::const_iterator k=j_inert_transitions.begin();
               k!=j_inert_transitions.end(); k++)
          {
            total_number_of_transitions++;
            assert(*k<aut.num_states());
            // Check that the inert transitions are well ordered.
            assert(visited.count(*k)>0 || local_bottom_states.count(*k)==0);
          }
          visited.insert(j->state);
        }

        // Check the non_inert_transitions. It is required that the transitions
        // are grouped per label, and that tau transitions must be inert.

        const std::vector < transition > &i_non_inert_transitions=i->non_inert_transitions;
        std::set < label_type > observed_action_labels;
        for (std::vector < transition >::const_iterator j=i_non_inert_transitions.begin();
             j!=i_non_inert_transitions.end(); ++j)
        {
          total_number_of_transitions++;
          assert(j->to()<aut.num_states());
          assert(j->from()<aut.num_states());

          // Check proper grouping of action labels.
          std::vector < transition >::const_iterator j_next=j;
          j_next++;
          if (j_next==i_non_inert_transitions.end() || (j->label()!=j_next->label()))
          {
            assert(observed_action_labels.count(j->label())==0);
            observed_action_labels.insert(j->label());
          }

          // Check whether tau transition in non inert transition vector is inert.
          if (!preserve_divergence && branching && aut.is_tau(j->label()))
          {
            assert(j->to()!=j->from());
          }

          // Check whether the target state of the transition is in the current block.
          assert(block_index_of_a_state[j->to()]==i->block_index);
        }
      }

      // Check total number of states and transitions.
      assert(total_number_of_states==aut.num_states());
      assert(total_number_of_transitions==aut.num_transitions());

      // Check block_index_of_a_state
      assert(block_index_of_a_state.size()==aut.num_states());
      for (std::vector < state_type >::const_iterator i=block_index_of_a_state.begin();
           i!=block_index_of_a_state.end(); ++i)
      {
        assert(blocks[*i].block_index== *i);
      }

      // Check block_flags that the block flags are all set to false
      for (std::vector < bool >::const_iterator i=block_flags.begin();
           i!=block_flags.end(); ++i)
      {
        assert(!*i);
      }

      // Check that state_flags are all false.
      for (std::vector < bool >::const_iterator i=state_flags.begin();
           i!=state_flags.end(); ++i)
      {
        assert(!*i);
      }

      // Check to_be_processed
      // Check block_is_in_to_be_processed
      std::vector < bool > temporary_block_is_in_to_be_processed(blocks.size(),false);

      for (std::vector< block_index_type > ::const_iterator i=to_be_processed.begin();
           i!=to_be_processed.end(); ++i)
      {
        temporary_block_is_in_to_be_processed[*i]=true;
      }
      for (state_type i=0; i<blocks.size(); ++i)
      {
        assert(!block_is_in_to_be_processed[i] || temporary_block_is_in_to_be_processed[i]);
      }

      // Check that BL is empty.
      assert(BL.empty());

      // Check that tau_label is smaller or equal to the number of labels.
      // If no tau label is used, it is equal to the number of labels, which
      // is a number of labels that is not used.
      assert(tau_label<=aut.num_action_labels());
    }

#endif // not NDEBUG

};


/** \brief Reduce transition system l with respect to strong or (divergence preserving) branching bisimulation.
 * \param[in/out] l The transition system that is reduced.
 * \param[in] branching If true branching bisimulation is applied, otherwise strong bisimulation.
 * \param[in] preserve_divergences Indicates whether loops of internal actions on states must be preserved. If false
 *            these are removed. If true these are preserved.  */
template < class LTS_TYPE>
void bisimulation_reduce(
  LTS_TYPE& l,
  const bool branching = false,
  const bool preserve_divergences = false);


/** \brief Checks whether the two initial states of two lts's are strong or branching bisimilar.
 * \details This lts and the lts l2 are not usable anymore after this call.
 *          The space consumption is O(n) and time is O(nm). It uses the branching bisimulation
 *          algorithm by Groote and Vaandrager from 1990.
 * \param[in/out] l1 A first transition system.
 * \param[in/out] l2 A second transistion system.
 * \param[branching] If true branching bisimulation is used, otherwise strong bisimulation is applied.
 * \param[preserve_divergences] If true and branching is true, preserve tau loops on states.
 * \retval True iff the initial states of the current transition system and l2 are (divergence preserving) (branching) bisimilar */
template < class LTS_TYPE>
bool destructive_bisimulation_compare(
  LTS_TYPE& l1,
  LTS_TYPE& l2,
  const bool branching=false,
  const bool preserve_divergences=false,
  const bool generate_counter_examples = false);


/** \brief Checks whether the two initial states of two lts's are strong or branching bisimilar.
 *  \details The current transitions system and the lts l2 are first duplicated and subsequently
 *           reduced modulo bisimulation. If memory space is a concern, one could consider to
 *           use destructive_bisimulation_compare. This routine uses the Groote-Vaandrager
 *           branching bisimulation routine. It runs in O(mn) and uses O(n) memory where n is the
 *           number of states and m is the number of transitions.
 * \param[in/out] l1 A first transition system.
 * \param[in/out] l2 A second transistion system.
 * \param[branching] If true branching bisimulation is used, otherwise strong bisimulation is applied.
 * \param[preserve_divergences] If true and branching is true, preserve tau loops on states.
 * \retval True iff the initial states of the current transition system and l2 are (divergence preserving) (branching) bisimilar */
template < class LTS_TYPE>
bool bisimulation_compare(
  const LTS_TYPE& l1,
  const LTS_TYPE& l2,
  const bool branching=false,
  const bool preserve_divergences=false,
  const bool generate_counter_examples = false);





template < class LTS_TYPE>
std::set < mcrl2::trace::Trace > bisim_partitioner<LTS_TYPE>::counter_traces(
  const size_t s,
  const size_t t,
  const bool branching_bisimulation)
{
  if (get_eq_class(s)==get_eq_class(t))
  {
    throw mcrl2::runtime_error("Requesting a counter trace for two bisimilar states. Such a trace is not useful.");
  }

  const outgoing_transitions_per_state_action_t outgoing_transitions=transitions_per_outgoing_state_action_pair(aut.get_transitions());
  return counter_traces_aux(s,t,outgoing_transitions,branching_bisimulation);
}


template < class LTS_TYPE>
void bisimulation_reduce(LTS_TYPE& l,
                         const bool branching /*=false */,
                         const bool preserve_divergences /*=false */)
{
  // First, remove tau loops in case of branching bisimulation.
  if (branching)
  {
    scc_reduce(l,preserve_divergences);
  }

  // Secondly, apply the branching bisimulation reduction algorithm. If there are no tau's,
  // this will automatically yield strong bisimulation.
  detail::bisim_partitioner<LTS_TYPE> bisim_part(l, branching, preserve_divergences);

  // Clear the state labels of the LTS l
  l.clear_state_labels();

  // Assign the reduced LTS
  l.set_num_states(bisim_part.num_eq_classes());
  l.set_initial_state(bisim_part.get_eq_class(l.initial_state()));
  bisim_part.replace_transitions(branching,preserve_divergences);
}

template < class LTS_TYPE>
bool bisimulation_compare(
  const LTS_TYPE& l1,
  const LTS_TYPE& l2,
  const bool branching /* =false*/,
  const bool preserve_divergences /*=false*/,
  const bool generate_counter_examples /*= false*/)
{
  LTS_TYPE l1_copy(l1);
  LTS_TYPE l2_copy(l2);
  return destructive_bisimulation_compare(l1_copy,l2_copy,branching,preserve_divergences,
                                          generate_counter_examples);
}

template < class LTS_TYPE>
bool destructive_bisimulation_compare(
  LTS_TYPE& l1,
  LTS_TYPE& l2,
  const bool branching /* =false*/,
  const bool preserve_divergences /*=false*/,
  const bool generate_counter_examples /* = false */)
{
  size_t init_l2 = l2.initial_state() + l1.num_states();
  mcrl2::lts::detail::merge(l1,l2);
  l2.clear(); // No use for l2 anymore.


  // First remove tau loops in case of branching bisimulation.
  if (branching)
  {
    detail::scc_partitioner<LTS_TYPE> scc_part(l1);
    scc_part.replace_transitions(preserve_divergences);
    l1.set_num_states(scc_part.num_eq_classes());
    l1.set_initial_state(scc_part.get_eq_class(l1.initial_state()));
    init_l2 = scc_part.get_eq_class(init_l2);
  }

  detail::bisim_partitioner<LTS_TYPE> bisim_part(l1, branching, preserve_divergences);
  if (generate_counter_examples && !bisim_part.in_same_class(l1.initial_state(),init_l2))
  {
    std::set < mcrl2::trace::Trace > counter_example_traces=bisim_part.counter_traces(l1.initial_state(),init_l2,branching);
    size_t count=0;
    for (std::set < mcrl2::trace::Trace >::const_iterator i=counter_example_traces.begin();
         i!=counter_example_traces.end(); ++i,++count)
    {
      std::stringstream filename_s;
      filename_s << "Counterexample" << count << ".trc";
      const std::string filename(filename_s.str());
      mcrl2::trace::Trace i_trace= *i;
      i_trace.save(filename,mcrl2::trace::tfPlain);
      mCRL2log(mcrl2::log::info) << "Saved counterexample to: \"" << filename << "\"" << std::endl;
    }
  }
  return bisim_part.in_same_class(l1.initial_state(),init_l2);
}

}
}
}
#endif<|MERGE_RESOLUTION|>--- conflicted
+++ resolved
@@ -90,11 +90,7 @@
       :max_state_index(0), aut(l), tau_label(determine_tau_label(l))
     {
       assert(branching || !preserve_divergence);
-<<<<<<< HEAD
-      mCRL2log(verbose) << (preserve_divergence?"Divergence preserving b)":"B") <<
-=======
       mCRL2log(log::verbose) << (preserve_divergence?"Divergence preserving b":"B") <<
->>>>>>> a907a07f
                   (branching?"ranching b":"") << "isimulation partitioner created for "
                   << l.num_states() << " states and " <<
                   l.num_transitions() << " transitions\n";
@@ -521,20 +517,12 @@
           // There are flagged and non flagged states. So, the block must be split.
           // Move the unflagged states to the new block.
 
-<<<<<<< HEAD
-          if (mCRL2logEnabled(debug))
-=======
           if (mCRL2logEnabled(log::debug))
->>>>>>> a907a07f
           {
             const size_t m=static_cast<size_t>(pow(10,floor(log10(static_cast<double>((blocks.size()+1)/2)))));
             if ((blocks.size()+1)/2 % m==0)
             {
-<<<<<<< HEAD
-              mCRL2log(debug) << "Bisimulation partitioner: create block " << (blocks.size()+1)/2 << std::endl;
-=======
               mCRL2log(log::debug) << "Bisimulation partitioner: create block " << (blocks.size()+1)/2 << std::endl;
->>>>>>> a907a07f
             }
           }
           // Record how block *i1 is split, to use this to generate counter examples.
@@ -882,13 +870,9 @@
       {
         // The counter trace is simply the label l.
         mcrl2::trace::Trace counter_trace;
-<<<<<<< HEAD
-        counter_trace.addAction(ATmakeAppl0(ATmakeAFun(mcrl2::lts::detail::pp(aut.action_label(l)).c_str(),0,false)));
-=======
         counter_trace.addAction(mcrl2::lps::multi_action(mcrl2::lps::action(
                                 mcrl2::lps::action_label(core::identifier_string(mcrl2::lts::detail::pp(aut.action_label(l))),mcrl2::data::sort_expression_list()),
                                 mcrl2::data::data_expression_list()))); 
->>>>>>> a907a07f
         resulting_counter_traces.insert(counter_trace);
       }
       else
@@ -905,15 +889,10 @@
             for (std::set< mcrl2::trace::Trace >::const_iterator j=counter_traces.begin();
                  j!=counter_traces.end(); ++j)
             {
-<<<<<<< HEAD
-              mcrl2::trace::Trace new_counter_trace;
-              new_counter_trace.addAction(ATmakeAppl0(ATmakeAFun(mcrl2::lts::detail::pp(aut.action_label(l)).c_str(),0,false)));
-=======
                mcrl2::trace::Trace new_counter_trace;
               new_counter_trace.addAction(mcrl2::lps::multi_action(mcrl2::lps::action(
                                 mcrl2::lps::action_label(core::identifier_string(mcrl2::lts::detail::pp(aut.action_label(l))),mcrl2::data::sort_expression_list()),
                                 mcrl2::data::data_expression_list()))); 
->>>>>>> a907a07f
               mcrl2::trace::Trace old_counter_trace=*j;
               old_counter_trace.resetPosition();
               for (size_t k=0 ; k< old_counter_trace.number_of_actions(); k++)
