// Author(s): Jan Friso Groote
// Copyright: see the accompanying file COPYING or copy at
// https://svn.win.tue.nl/trac/MCRL2/browser/trunk/COPYING
//
// Distributed under the Boost Software License, Version 1.0.
// (See accompanying file LICENSE_1_0.txt or copy at
// http://www.boost.org/LICENSE_1_0.txt)
//

/** \file lts_lts.h
 *
 * \brief This file contains a class that contains labelled transition systems in lts (mcrl2) format.
 * \details A labelled transition system in lts/mcrl2 format is a transition system
 * with as state labels vectors of strings, and as transition labels strings.
 * \author Jan Friso Groote
 */


#ifndef MCRL2_LTS_LTS_MCRL2_H
#define MCRL2_LTS_LTS_MCRL2_H

#include <string>
#include <vector>
#include "mcrl2/atermpp/aterm_appl.h"
// #include "mcrl2/atermpp/aterm_balanced_tree.h"
#include "mcrl2/core/detail/struct_core.h"
#include "mcrl2/utilities/logger.h"
#include "mcrl2/core/parse.h"
#include "mcrl2/data/variable.h"
#include "mcrl2/lps/specification.h"
#include "mcrl2/lps/multi_action.h"
#include "mcrl2/lps/action_parse.h"
#include "mcrl2/lps/typecheck.h"
#include "mcrl2/lts/lts.h"
#include "mcrl2/lps/detail/multi_action_print.h"

namespace mcrl2
{
namespace lts
{
namespace detail
{

/** \brief This class contains state labels for an labelled transition system in .lts format.
    \details A state label in .lts format consists of a term of the form
             STATE(t1,...,tn) where ti are the data expressions.
*/
class state_label_lts : public atermpp::aterm_appl
{
    friend struct atermpp::aterm_traits<state_label_lts>;

  protected:

    /** \brief We store functions symbols with varying arity and string "STATE"
        in this ATermAppl array, as they are automatically protected.
    */
    static atermpp::vector < ATermAppl > vector_templates;

    /** \brief A function to get a protected STATE function symbol of the
               indicated arity.
    */
    static AFun get_STATE_function_symbol(const size_t arity)
    {
      if (arity>=vector_templates.size())
      {
        vector_templates.resize(arity+1,NULL);
      }
      if (vector_templates[arity]==NULL)
      {
        ATermAppl stub=ATmakeAppl0(ATmakeAFun("STUB",0,false));
        ATermList l=ATempty;
        for (size_t i=0; i<arity; ++i)
        {
          l=ATinsert(l,(ATerm)stub);
        }
        vector_templates[arity]=ATmakeApplList(ATmakeAFun("STATE",arity,false),l);
      }
      return ATgetAFun(vector_templates[arity]);
    }

  public:

    /** \brief Default constructor. The state label becomes some default aterm.
    */
    state_label_lts()
    {
    }

    /** \brief Constructor. Set the state label to the aterm a.
        \details The aterm a must have the shape "STATE(t1,...,tn).*/
    state_label_lts(const ATermAppl& a):atermpp::aterm_appl(a)
    {
      // Take care that the STATE function symbol with the desired arity exists.
      const size_t arity=ATgetArity(ATgetAFun(a));
      get_STATE_function_symbol(arity);
      assert(ATgetAFun(a)==ATgetAFun(vector_templates[arity]));
    }

    /** \brief Construct a state label out of a data_expression_list.
    */
    state_label_lts(const mcrl2::data::data_expression_list& l):
      atermpp::aterm_appl(get_STATE_function_symbol(l.size()),atermpp::aterm_list(l))
    {}

    /** \brief Construct a state label out of a data_expression_vector.
    */
    state_label_lts(const atermpp::vector < mcrl2::data::data_expression > &l):
      atermpp::aterm_appl(get_STATE_function_symbol(l.size()),l.begin(),l.end())
    {}

    /** \brief Get the i-th element of this state label.
        \param[in] i The index of the state label. Must be smaller than the length of this state label.
        \return The data expression at position i of this state label.
    */
    mcrl2::data::data_expression operator [](const size_t i) const
    {
      assert(i<size());
      return mcrl2::data::data_expression(this->argument(i));
    }

    /** \brief Set the i-th element of this state label to the indicated value.
        \param[in] e The expression to which the i-th element must be set.
        \param[in] i Index into this state label. */
    void set_element(const mcrl2::data::data_expression& e, const size_t i)
    {
      assert(i<this->size());
      set_argument(e,i);
    }
};

/** \brief Pretty print a state value of this LTS.
    \details The label l is printed as (t1,...,tn).
    \param[in] l  The state value to pretty print.
    \return           The pretty-printed representation of value. */

inline std::string pp(const state_label_lts l)
{
  std::string s;
  s = "(";
  for (size_t i=0; i<l.size(); ++i)
  {
    s += data::pp(l[i]);
    if (i+1<l.size())
    {
      s += ",";
    }
  }
  s += ")";
  return s;
}

/** \brief A class containing the values for action labels for the .lts format.
    \details An action label is a multi_action. */
class action_label_lts:public mcrl2::lps::multi_action
{
    friend struct atermpp::aterm_traits<action_label_lts>;

  public:

    /** \brief Default constructor. */
    action_label_lts()
    {}

    /** \brief Constructor. Sets action label to the multi_action a. */
    action_label_lts(const ATerm a):mcrl2::lps::multi_action(a)
    {
    }

    /** \brief Constructor. Transforms action label a to form a multi_action a. */
    action_label_lts(const lps::action a):mcrl2::lps::multi_action(a)
    {
    }

    /** \brief Returns this multi_action as an aterm without the time tag.
    */
    ATerm aterm_without_time() const
    {
      if (this->has_time())
      {
        throw mcrl2::runtime_error("Cannot transform multi action " +
                                   lps::detail::multi_action_print(*this) + " to an ATerm as it contains time.");
      }
      return (ATerm)mcrl2::core::detail::gsMakeMultAct(this->actions());
    }

    /** \brief Hide the actions with labels in tau_actions.
        \return Returns whether the hidden action becomes empty, i.e. a tau or hidden action.
    */
    bool hide_actions(const std::vector<std::string> &tau_actions)
    {
      using namespace std;
      using namespace mcrl2::lps;

      const action_list mas = this->actions();
      action_list new_action_list;
      for (action_list:: const_iterator i=mas.begin(); i!=mas.end(); ++i)
      {
        const action a=*i;

        if (std::find(tau_actions.begin(),tau_actions.end(),
                      string(a.label().name()))==tau_actions.end())  // this action must not be hidden.
        {
          new_action_list=push_front(new_action_list,a);
        }
      }
      const bool is_tau=new_action_list.empty();

      m_actions=new_action_list;

      return is_tau;
    }
};

/** \brief Print the action label to string. */
inline std::string pp(const action_label_lts l)
{
<<<<<<< HEAD
  return pp1(mcrl2::lps::multi_action(l));
=======
  return lps::detail::multi_action_print(mcrl2::lps::multi_action(l));
>>>>>>> a907a07f
}

/** \brief Parse a string into an action label.
    \details The string is typechecked against the data specification and
             list of declared actions. If parsing or type checking fails, an
             mcrl2::runtime_error is thrown.
    \param[in] multi_action_string The string to be parsed.
    \param[in] data_spec The data specification used for parsing.
    \param[in] act_decls Action declarations.
    \return The parsed and type checked multi action. */
inline action_label_lts parse_lts_action(
  const std::string& multi_action_string,
  const data::data_specification& data_spec,
  const lps::action_list& act_decls)
{
  // TODO: rewrite this cryptic code
  ATermAppl t = mcrl2::lps::detail::multi_action_to_aterm(mcrl2::lps::parse_multi_action_new(multi_action_string));
  lps::multi_action ma=lps::action_list((ATermList)ATgetArgument(t,0));
  lps::type_check(ma,data_spec,act_decls);
  lps::translate_user_notation(ma);
  lps::normalize_sorts(ma, data_spec);
  return action_label_lts((ATerm)mcrl2::core::detail::gsMakeMultAct(ma.actions()));
}


} // namespace detail


/** \brief This class contains labelled transition systems in .lts format.
    \details In this .lts format, an action label is a multi action, and a
           state label is an expression of the form STATE(t1,...,tn) where
           ti are data expressions.
*/
class lts_lts_t : public lts< detail::state_label_lts, detail::action_label_lts >
{

  private:
    bool m_has_valid_data_spec;
    data::data_specification m_data_spec;
    bool m_has_valid_parameters;
    data::variable_list m_parameters;
    bool m_has_valid_action_decls;
    lps::action_label_list m_action_decls;

  public:

    /** \brief Creates an object containing no information. */
    lts_lts_t():
      // m_type(lts_none),
      m_has_valid_data_spec(false),
      m_has_valid_parameters(false),
      m_has_valid_action_decls(false)
    {};

    /** \brief Creates an object containing a muCRL specification.
     * \param[in] t The muCRL specification that will be stored in the object. */
    lts_lts_t(ATerm t);

    /** \brief Creates an object containing an mCRL2 specification.
     * \param[in] spec The mCRL2 specification that will be stored in the object. */
    lts_lts_t(lps::specification const& spec);

    /** \brief Copy constructor */
    lts_lts_t(const lts_lts_t& l):
      lts< detail::state_label_lts, detail::action_label_lts >(l),
      m_has_valid_data_spec(l.m_has_valid_data_spec),
      m_data_spec(l.m_data_spec),
      m_has_valid_parameters(l.m_has_valid_parameters),
      m_parameters(l.m_parameters),
      m_has_valid_action_decls(l.m_has_valid_action_decls),
      m_action_decls(l.m_action_decls)
    {
    }

    /** \brief Standard destructor for the class lts_lts
    */
    ~lts_lts_t()
    {}

    /** \brief Swap function for this lts. */
    void swap(lts_lts_t& l)
    {
      lts< detail::state_label_lts, detail::action_label_lts >::swap(l);

      {
        const bool aux=m_has_valid_data_spec;
        m_has_valid_data_spec=l.m_has_valid_data_spec;
        l.m_has_valid_data_spec=aux;
      }
      {
        const data::data_specification aux=m_data_spec;
        m_data_spec=l.m_data_spec;
        l.m_data_spec=aux;
      }
      {
        const bool aux=m_has_valid_parameters;
        m_has_valid_parameters=l.m_has_valid_parameters;
        l.m_has_valid_parameters=aux;
      }
      {
        const data::variable_list aux=m_parameters;
        m_parameters=l.m_parameters;
        l.m_parameters=aux;
      }
      {
        const bool aux=m_has_valid_action_decls;
        m_has_valid_action_decls=l.m_has_valid_action_decls;
        l.m_has_valid_action_decls=aux;
      }
      {
        const lps::action_label_list aux=m_action_decls;
        m_action_decls=l.m_action_decls;
        l.m_action_decls=aux;
      }
    }

    /** \brief Yields the type of this lts, in this case lts_lts. */
    lts_type type() const
    {
      return lts_lts;
    }

    /** \brief Returns the mCRL2 data specification of this LTS.
    */
    data::data_specification data() const
    {
      assert(m_has_valid_data_spec);
      return m_data_spec;
    }

    /** \brief Indicates whether the labels in lts_extra is valid
    */
    bool has_action_labels() const
    {
      return m_has_valid_action_decls;
    }

    /** \brief Return action label declarations stored in this LTS.
    */
    lps::action_label_list action_labels() const
    {
      assert(m_has_valid_action_decls);
      return m_action_decls;
    }

    /** \brief Set the action label information for this LTS.
     * \param[in] decls  The action labels to be set in this lts.
    */
    void set_action_labels(const lps::action_label_list& decls)
    {
      m_has_valid_action_decls=true;
      m_action_decls=decls;
    }

    /** \brief Indicates whether the data in lts_extra is valid
    */
    bool has_data() const
    {
      return m_has_valid_data_spec;
    }

    /** \brief Set the mCRL2 data specification of this LTS.
     * \param[in] spec  The mCRL2 data specification for this LTS.
    */
    void set_data(data::data_specification const& spec)
    {
      m_has_valid_data_spec=true;
      m_data_spec=spec;
    }

    /** \brief Indicates whether the process parameters are valid
    */
    bool has_process_parameters() const
    {
      return m_has_valid_parameters;
    }

    /** \brief Return the process parameters stored in this LTS.
    */
    data::variable_list process_parameters() const
    {
      assert(m_has_valid_parameters);
      return m_parameters;
    }

    /** \brief Returns the i-th parameter of the state vectors stored in this LTS.
     * \return The state parameters stored in this LTS.
    */
    data::variable process_parameter(size_t i) const
    {
      assert(i<m_parameters.size());
      assert(m_has_valid_parameters);
      return data::variable(ATelementAt(m_parameters,i));
    }


    /** \brief Set the state parameters for this LTS.
     * \param[in] params  The state parameters for this lts.
    */
    void set_process_parameters(const data::variable_list& params)
    {
      m_has_valid_parameters=true;
      m_parameters=params;
    }

    /** \brief Save the labelled transition system to file.
     *  \details If the filename is empty, the result is read from stdin.
     *  \param[in] filename Name of the file from which this lts is read.
     */
    void load(const std::string& filename);

    /** \brief Save the labelled transition system to file.
     *  \details If the filename is empty, the result is written to stdout.
     *  \param[in] filename Name of the file to which this lts is written.
     */
    void save(const std::string& filename) const;
};
} // namespace lts
} // namespace mcrl2

/// \cond INTERNAL_DOCS
namespace atermpp
{
template<>
struct aterm_traits<mcrl2::lts::detail::state_label_lts>
{
  static void protect(const mcrl2::lts::detail::state_label_lts& t)
  {
    t.protect();
  }
  static void unprotect(const mcrl2::lts::detail::state_label_lts& t)
  {
    t.unprotect();
  }
  static void mark(const mcrl2::lts::detail::state_label_lts& t)
  {
    t.mark();
  }
};

template<>
struct aterm_traits<mcrl2::lts::detail::action_label_lts>
{
  static void protect(const mcrl2::lts::detail::action_label_lts& t)
  {
    t.protect();
  }
  static void unprotect(const mcrl2::lts::detail::action_label_lts& t)
  {
    t.unprotect();
  }
  static void mark(const mcrl2::lts::detail::action_label_lts& t)
  {
    t.mark();
  }
};
} // namespace atermpp
/// \endcond


#endif<|MERGE_RESOLUTION|>--- conflicted
+++ resolved
@@ -214,11 +214,7 @@
 /** \brief Print the action label to string. */
 inline std::string pp(const action_label_lts l)
 {
-<<<<<<< HEAD
-  return pp1(mcrl2::lps::multi_action(l));
-=======
   return lps::detail::multi_action_print(mcrl2::lps::multi_action(l));
->>>>>>> a907a07f
 }
 
 /** \brief Parse a string into an action label.
