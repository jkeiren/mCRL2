--- conflicted
+++ resolved
@@ -107,13 +107,9 @@
   BOOST_CHECK(G == 13);
   BOOST_CHECK(p.guard_parameters(0).size() == 1);
   BOOST_CHECK(p.guard_info(5).size() == 2);
-<<<<<<< HEAD
-  BOOST_CHECK(p.guard_name(0) == "s1_S == 1");
-=======
   // Check below is removed as the result is unpredictable, since processes are put into a set instead of
   // a vector. The result below depends on the ordering in which process identifiers are stored in memory.
   // BOOST_CHECK(p.guard_name(0) == "s1_S == 2" || p.guard_name(0) == "s1_S == 1");  
->>>>>>> 32255caf
 
   BOOST_CHECK(p.edge_label_count() == 1);
   for (std::size_t i = 0; i < p.edge_label_count(); i++)
@@ -316,37 +312,21 @@
   lps::pins p1(filename, "jitty");
   lps::pins p2(filename, "jitty");
   std::cout << "datatypes: " << p1.datatype_count() << std::endl;
-<<<<<<< HEAD
-  for(size_t i=0; i < p1.datatype_count(); i++)
+  for(std::size_t i=0; i < p1.datatype_count(); i++)
   {
     std::cout << i << ": " << p1.data_type(i).name() << std::endl;
   }
-  std::vector<std::pair<std::string, size_t>> expressions;
-=======
-  for(std::size_t i=0; i < p1.datatype_count(); i++)
-  {
-    std::cout << i << ": " << p1.data_type(i).name() << std::endl;
-  }
   std::vector<std::pair<std::string, std::size_t>> expressions;
->>>>>>> 32255caf
   expressions.push_back(std::make_pair("1", 0));
   expressions.push_back(std::make_pair("0", 1));
   expressions.push_back(std::make_pair("1", 1));
   expressions.push_back(std::make_pair("Red", 2));
   expressions.push_back(std::make_pair("Yellow", 2));
 
-<<<<<<< HEAD
-  for(auto ei = expressions.begin(); ei != expressions.end(); ++ei)
-  {
-    auto e = *ei;
-    std::string s = e.first;
-    size_t type = e.second;
-=======
   for(auto e : expressions)
   {
     std::string s = e.first;
     std::size_t type = e.second;
->>>>>>> 32255caf
 
     data::data_expression d1 = data::parse_data_expression(s, spec.data());
     std::string serialised = p1.data_type(type).serialize(p1.data_type(type)[d1]);
