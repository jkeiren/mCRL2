--- conflicted
+++ resolved
@@ -5,31 +5,19 @@
 
 
 mcrl2-library lps
-<<<<<<< HEAD
-       : lin_std.cpp
-=======
        :
          lin_std.cpp
->>>>>>> 3fb7bde6
          binary.cpp
          sumelm.cpp
          suminst.cpp
          untime.cpp
-<<<<<<< HEAD
-         nextstate.cpp
-=======
->>>>>>> 3fb7bde6
          nextstate_standard.cpp
          confluence_checker.cpp
          disjointness_checker.cpp
          invariant_checker.cpp
          invariant_eliminator.cpp
          data_elimination.cpp
-<<<<<<< HEAD
-       : <library>/libraries//data
-=======
        : <library>/libraries//new_data
->>>>>>> 3fb7bde6
          <include>../include
          <use>/site-config//boost
        :
