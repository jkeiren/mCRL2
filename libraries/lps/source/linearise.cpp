--- conflicted
+++ resolved
@@ -5034,42 +5034,25 @@
     };
     /************** Merge summands using enumerated type ***********************/
 
-<<<<<<< HEAD
-    /* The function below returns true if the variable var could be mapped 
-=======
     /* The function below returns true if the variable var could be mapped
->>>>>>> 23620a89
        on an existing variable v' in matchinglist. The pars and args form pair
        form a substitution that will be extended with the pair [var,v']. i
        It returns false if the variable is new.
 
-<<<<<<< HEAD
-       If var is added (and not mapped on some other variable in the matchinglist/aka v)  
-=======
        If var is added (and not mapped on some other variable in the matchinglist/aka v)
->>>>>>> 23620a89
        it is checked whether var occurs in  v or in the process_parameters,
        in which case var is renamed to a fresh variable. The renaming is added
        to the substitution encoded in pars/args.
     */
-<<<<<<< HEAD
-       
-       
-=======
-
-
->>>>>>> 23620a89
+
+
     bool mergeoccursin(
       variable& var,
       const variable_list& v,
       variable_list& matchinglist,
       variable_list& pars,
       data_expression_list& args,
-<<<<<<< HEAD
-      const variable_list &process_parameters)
-=======
       const variable_list& process_parameters)
->>>>>>> 23620a89
     {
       variable_list auxmatchinglist;
 
@@ -5139,11 +5122,7 @@
           return false;
         }
       }
-<<<<<<< HEAD
-      
-=======
-
->>>>>>> 23620a89
+
 
       return false;
     }
@@ -5201,21 +5180,12 @@
  * list. */
 
    variable_list merge_var(
-<<<<<<< HEAD
-      const variable_list &v1,
-      const variable_list &v2,
-      std::vector < variable_list> &renamings_pars,
-      std::vector < data_expression_list> &renamings_args,
-      data_expression_list& conditionlist,
-      const variable_list &process_parameters)
-=======
       const variable_list& v1,
       const variable_list& v2,
       std::vector < variable_list>& renamings_pars,
       std::vector < data_expression_list>& renamings_args,
       data_expression_list& conditionlist,
       const variable_list& process_parameters)
->>>>>>> 23620a89
     {
       data_expression_list renamingargs;
       variable_list renamingpars;
@@ -5850,13 +5820,8 @@
     deadlock_summand collect_sum_arg_arg_cond(
       const enumtype& e,
       size_t n,
-<<<<<<< HEAD
-      const deadlock_summand_vector &deadlock_summands,
-      const variable_list & parameters)
-=======
       const deadlock_summand_vector& deadlock_summands,
       const variable_list& parameters)
->>>>>>> 23620a89
     {
       /* This function gets a list of summands, with
          the same multiaction and time
