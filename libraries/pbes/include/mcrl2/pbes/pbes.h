--- conflicted
+++ resolved
@@ -273,11 +273,7 @@
     /// Otherwise an ascii representation is saved. In general the binary format is
     /// much more compact than the ascii representation.
     /// \param filename A string
-<<<<<<< HEAD
-    /// \param binary If true the file is saved in binary format
-=======
     /// \param no_well_typedness_check If true the well typedness check is skipped.
->>>>>>> 1c0f9828
 #ifndef NDEBUG
     void save(const std::string& filename, bool binary = true, bool no_well_typedness_check = false) const
 #else
