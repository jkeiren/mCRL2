// Author(s): Wieger Wesselink
// Copyright: see the accompanying file COPYING or copy at
// https://svn.win.tue.nl/trac/MCRL2/browser/trunk/COPYING
//
// Distributed under the Boost Software License, Version 1.0.
// (See accompanying file LICENSE_1_0.txt or copy at
// http://www.boost.org/LICENSE_1_0.txt)
//
/// \file mcrl2/pbes/pbes.h
/// \brief The class pbes.

#ifndef MCRL2_PBES_PBES_H
#define MCRL2_PBES_PBES_H

#include <functional>
#include <iostream>
#include <utility>
#include <string>
#include <cassert>
#include <map>
#include <set>
#include <iterator>
#include <algorithm>
#include <iterator>
#include <stdexcept>
#include <boost/iterator/transform_iterator.hpp>
#include "mcrl2/atermpp/aterm_list.h"
#include "mcrl2/atermpp/set.h"
#include "mcrl2/atermpp/vector.h"
#include "mcrl2/core/print.h"
#include "mcrl2/core/detail/aterm_io.h"
#include "mcrl2/data/replace.h"
#include "mcrl2/data/data_specification.h"
#include "mcrl2/data/detail/data_functional.h"
#include "mcrl2/data/detail/data_utility.h"
#include "mcrl2/data/detail/sequence_algorithm.h"
#include "mcrl2/data/detail/sorted_sequence_algorithm.h"
#include "mcrl2/data/representative_generator.h"
#include "mcrl2/pbes/pbes_equation.h"
#include "mcrl2/pbes/detail/quantifier_visitor.h"
#include "mcrl2/pbes/detail/occurring_variable_visitor.h"
#include "mcrl2/pbes/detail/pbes_functional.h"

namespace mcrl2
{

/// \brief The main namespace for the PBES library.
namespace pbes_system
{

using mcrl2::core::pp;

template <typename Container> class pbes;
template <typename Container> void complete_data_specification(pbes<Container>&);

template <typename Container>
std::set<data::variable> find_free_variables(Container const& container);

template <typename Container>
atermpp::aterm_appl pbes_to_aterm(const pbes<Container>& p);

template <typename Container, typename OutputIterator>
void find_sort_expressions(Container const& container, OutputIterator o);

pbes_equation normalize(const pbes_equation& e);
bool is_normalized(const pbes_expression& t);

/// \cond INTERNAL_DOCS

/// \brief Normalizes a PBES equation
struct normalize_pbes_equation
{
  /// \brief Function call operator
  /// \param e A PBES equation
  /// \return The function result
  pbes_equation operator()(const pbes_equation& e) const
  {
    return normalize(e);
  }
};

/// \endcond

/// \brief Computes the quantifier variables that occur in the sequence [first, last) of pbes equations.
/// \param first Start of a range of pbes equations
/// \param last End of a range of pbes equations
/// \return The quantifier variables in the sequence [first, last) of pbes equations.
template <typename Iterator>
std::set<data::variable> compute_quantifier_variables(Iterator first, Iterator last)
{
  using namespace std::rel_ops; // for definition of operator!= in terms of operator==

  // collect the set of all quantifier variables in visitor
  detail::quantifier_visitor visitor;
  for (Iterator i = first; i != last; ++i)
  {
    visitor.visit(i->formula());
  }
  return visitor.variables;
}

/// \brief parameterized boolean equation system
// <PBES>         ::= PBES(<DataSpec>, <GlobVarSpec>, <PBEqnSpec>, <PBInit>)
// <PBEqnSpec>    ::= PBEqnSpec(<PBEqn>*)
template <typename Container = atermpp::vector<pbes_equation> >
class pbes
{
    friend struct atermpp::aterm_traits<pbes<Container> >;

  protected:
    /// \brief The data specification
    data::data_specification m_data;

    /// \brief The sequence of pbes equations
    Container m_equations;

    /// \brief The set of global variables
    atermpp::set<data::variable> m_global_variables;

    /// \brief The initial state
    propositional_variable_instantiation m_initial_state;

    /// \brief Initialize the pbes from an ATerm
    /// \param t A term
    void init_term(atermpp::aterm_appl t)
    {
      atermpp::aterm_appl::iterator i = t.begin();
      m_data = atermpp::aterm_appl(*i++);

      data::variable_list global_variables = atermpp::aterm_appl(*i++)(0);
      m_global_variables = atermpp::convert<atermpp::set<data::variable> >(global_variables);

      atermpp::aterm_appl eqn_spec = *i++;
      atermpp::aterm_list eqn = eqn_spec(0);
      m_equations.clear();
      for (atermpp::aterm_list::iterator j = eqn.begin(); j != eqn.end(); ++j)
      {
        m_equations.push_back(pbes_equation(*j));
      }

      atermpp::aterm_appl init = atermpp::aterm_appl(*i);
      m_initial_state = atermpp::aterm_appl(init(0));
    }

    /// \brief Returns the predicate variables appearing in the left hand side of an equation.
    /// \return The predicate variables appearing in the left hand side of an equation.
    atermpp::set<propositional_variable> compute_declared_variables() const
    {
      atermpp::set<propositional_variable> result;
      for (typename Container::const_iterator i = equations().begin(); i != equations().end(); ++i)
      {
        result.insert(i->variable());
      }
      return result;
    }

    /// \brief Checks if the sorts of the variables/expressions in both lists are equal.
    /// \param v A sequence of data variables
    /// \param w A sequence of data expressions
    /// \return True if the sorts match pairwise
    bool equal_sorts(data::variable_list v, data::data_expression_list w) const
    {
      if (v.size() != w.size())
      {
        return false;
      }
      data::variable_list::iterator i = v.begin();
      data::data_expression_list::iterator j = w.begin();
      for (; i != v.end(); ++i, ++j)
      {
        if (!m_data.equal_sorts(i->sort(), j->sort()))
        {
          return false;
        }
      }
      return true;
    }

    /// \brief Checks if the propositional variable instantiation v appears with the right type in the
    /// sequence of propositional variable declarations [first, last).
    /// \param first Start of a sequence of propositional variable declarations
    /// \param last End of a sequence of propositional variable declarations
    /// \return True if the type of \p v is matched correctly
    /// \param v A propositional variable instantiation
    template <typename Iter>
    bool is_declared_in(Iter first, Iter last, propositional_variable_instantiation v) const
    {
      for (Iter i = first; i != last; ++i)
      {
        if (i->name() == v.name() && equal_sorts(i->parameters(), v.parameters()))
        {
          return true;
        }
      }
      return false;
    }


    /// \brief Checks if the propositional variable instantiation v has a conflict with the
    /// sequence of propositional variable declarations [first, last).
    /// \param first Start of a sequence of propositional variable declarations
    /// \param last End of a sequence of propositional variable declarations
    /// \return True if a conflict has been detected
    /// \param v A propositional variable instantiation
    template <typename Iter>
    bool has_conflicting_type(Iter first, Iter last, propositional_variable_instantiation v) const
    {
      for (Iter i = first; i != last; ++i)
      {
        if (i->name() == v.name() && !equal_sorts(i->parameters(), v.parameters()))
        {
          return true;
        }
      }
      return false;
    }

  public:
    /// \brief The container type for the equations
    typedef Container container_type;

    /// \brief Constructor.
    pbes()
    {}

    /// \brief Constructor.
    /// \param t An aterm representing a pbes_specification.
    /// \param data_specification_is_type_checked A boolean that indicates whether the
    ///         data specification in the term has been type checked. If so, the internal data specification
<<<<<<< HEAD
    ///         data structures will be set up. Otherwise, the function 
    ///         declare_data_specification_to_be_type_checked must be invoked after type checking,
    ///         before the data specification can be used.
    
=======
    ///         data structures will be set up. Otherwise, the function
    ///         declare_data_specification_to_be_type_checked must be invoked after type checking,
    ///         before the data specification can be used.

>>>>>>> c1964886
    pbes(atermpp::aterm_appl t, const bool data_specification_is_type_checked=true)
    {
      init_term(t);
      if (data_specification_is_type_checked)
<<<<<<< HEAD
      { 
=======
      {
>>>>>>> c1964886
        m_data.declare_data_specification_to_be_type_checked();
      }
      assert(core::detail::check_rule_PBES(pbes_to_aterm(*this)));
    }

    /// \brief Constructor.
    /// \param data A data specification
    /// \param equations A sequence of pbes equations
    /// \param initial_state A propositional variable instantiation
    pbes(data::data_specification const& data,
         const Container& equations,
         propositional_variable_instantiation initial_state)
      :
      m_data(data),
      m_equations(equations),
      m_initial_state(initial_state)
    {
      m_global_variables = pbes_system::find_free_variables(*this);
      assert(core::detail::check_rule_PBES(pbes_to_aterm(*this)));
    }

    /// \brief Constructor.
    /// \param data A data specification
    /// \param equations A sequence of pbes equations
    /// \param global_variables A sequence of free variables
    /// \param initial_state A propositional variable instantiation
    pbes(data::data_specification const& data,
         const Container& equations,
         const atermpp::set<data::variable>& global_variables,
         propositional_variable_instantiation initial_state)
      :
      m_data(data),
      m_equations(equations),
      m_global_variables(global_variables),
      m_initial_state(initial_state)
    {
      assert(core::detail::check_rule_PBES(pbes_to_aterm(*this)));
    }

    /// \brief Returns the data specification.
    /// \return The data specification of the pbes
    const data::data_specification& data() const
    {
      return m_data;
    }

    /// \brief Returns the data specification.
    /// \return The data specification of the pbes
    data::data_specification& data()
    {
      return m_data;
    }

    /// \brief Returns the equations.
    /// \return The equations.
    const Container& equations() const
    {
      return m_equations;
    }

    /// \brief Returns the equations.
    /// \return The equations.
    Container& equations()
    {
      return m_equations;
    }

    /// \brief Returns the declared free variables of the pbes.
    /// \return The declared free variables of the pbes.
    const atermpp::set<data::variable>& global_variables() const
    {
      return m_global_variables;
    }

    /// \brief Returns the declared free variables of the pbes.
    /// \return The declared free variables of the pbes.
    atermpp::set<data::variable>& global_variables()
    {
      return m_global_variables;
    }

    /// \brief Returns the initial state.
    /// \return The initial state.
    const propositional_variable_instantiation& initial_state() const
    {
      return m_initial_state;
    }

    /// \brief Returns the initial state.
    /// \return The initial state.
    propositional_variable_instantiation& initial_state()
    {
      return m_initial_state;
    }

    /// \brief Reads the pbes from file.
    /// \param filename A string
    /// If filename is nonempty, input is read from the file named filename.
    /// If filename is empty, input is read from standard input.
    void load(const std::string& filename)
    {
      atermpp::aterm t = core::detail::load_aterm(filename);
      if (!t || t.type() != AT_APPL || !core::detail::check_rule_PBES(atermpp::aterm_appl(t)))
      {
        throw mcrl2::runtime_error(((filename.empty())?"stdin":("'" + filename + "'")) + " does not contain a PBES");
      }
      init_term(atermpp::aterm_appl(t));
      m_data.declare_data_specification_to_be_type_checked();
      complete_data_specification(*this); // Add all the sorts that are used in the specification
      // to the data specification. This is important for those
      // sorts that are built in, because these are not explicitly
      // declared.

      // The well typedness check is only done in debug mode, since for large
      // PBESs it takes too much time
      assert(is_well_typed());
      //if (!is_well_typed())
      //{
      //  throw mcrl2::runtime_error("PBES is not well typed (pbes::load())");
      //}
    }

    /// \brief Returns true if the PBES is a BES (boolean equation system).
    /// \return True if the PBES is a BES (boolean equation system).
    bool is_bes() const
    {
      using namespace std::rel_ops; // for definition of operator!= in terms of operator==

      for (typename Container::const_iterator i = equations().begin(); i != equations().end(); ++i)
      {
        if (!i->is_bes())
        {
          return false;
        }
      }
      if (m_initial_state.parameters().size() > 0)
      {
        return false;
      }
      return true;
    }


    /// \brief Writes the pbes to file.
    /// \param binary If binary is true the pbes is saved in compressed binary format.
    /// Otherwise an ascii representation is saved. In general the binary format is
    /// much more compact than the ascii representation.
    /// \param filename A string
    /// \param binary If true the file is saved in binary format
    void save(const std::string& filename, bool binary = true, bool no_well_typedness_check = false) const
    {
      // The well typedness check is only done in debug mode, since for large
      // PBESs it takes too much time
      assert(no_well_typedness_check || is_well_typed());

      pbes<Container> tmp(*this);
      // tmp.data() = data::remove_all_system_defined(tmp.data());
      atermpp::aterm_appl t = pbes_to_aterm(tmp);
      core::detail::save_aterm(t, filename, binary);
    }

    /// \brief Returns the set of binding variables of the pbes.
    /// This is the set variables that occur on the left hand side of an equation.
    /// \return The set of binding variables of the pbes.
    atermpp::set<propositional_variable> binding_variables() const
    {
      using namespace std::rel_ops; // for definition of operator!= in terms of operator==

      atermpp::set<propositional_variable> result;
      for (typename Container::const_iterator i = equations().begin(); i != equations().end(); ++i)
      {
        result.insert(i->variable());
      }
      return result;
    }

    /// \brief Returns the set of occurring propositional variable instantiations of the pbes.
    /// This is the set of variables that occur in the right hand side of an equation.
    /// \return The occurring propositional variable instantiations of the pbes
    atermpp::set<propositional_variable_instantiation> occurring_variable_instantiations() const
    {
      using namespace std::rel_ops; // for definition of operator!= in terms of operator==

      atermpp::set<propositional_variable_instantiation> result;
      for (typename Container::const_iterator i = equations().begin(); i != equations().end(); ++i)
      {
        detail::occurring_variable_visitor visitor;
        visitor.visit(i->formula());
        result.insert(visitor.variables.begin(), visitor.variables.end());
      }
      return result;
    }

    /// \brief Returns the set of occurring propositional variable declarations of the pbes, i.e.
    /// the propositional variable declarations that occur in the right hand side of an equation.
    /// \return The occurring propositional variable declarations of the pbes
    atermpp::set<propositional_variable> occurring_variables() const
    {
      atermpp::set<propositional_variable> result;
      atermpp::set<propositional_variable_instantiation> occ = occurring_variable_instantiations();
      std::map<core::identifier_string, propositional_variable> declared_variables;
      for (typename Container::const_iterator i = equations().begin(); i != equations().end(); ++i)
      {
        declared_variables[i->variable().name()] = i->variable();
      }
      for (atermpp::set<propositional_variable_instantiation>::iterator i = occ.begin(); i != occ.end(); ++i)
      {
        result.insert(declared_variables[i->name()]);
      }
      return result;
    }

    /// \brief True if the pbes is closed
    /// \return Returns true if all occurring variables are binding variables, and the initial state variable is a binding variable.
    bool is_closed() const
    {
      atermpp::set<propositional_variable> bnd = binding_variables();
      atermpp::set<propositional_variable> occ = occurring_variables();
      return std::includes(bnd.begin(), bnd.end(), occ.begin(), occ.end()) && is_declared_in(bnd.begin(), bnd.end(), initial_state());
    }

    /// \brief Applies normalization to the equations of the pbes.
    void normalize()
    {
      Container& eqns = equations();
      std::transform(eqns.begin(), eqns.end(), eqns.begin(), normalize_pbes_equation());
    }

    /// \brief Returns true if the pbes is normalized.
    /// \return True if the pbes is normalized.
    bool is_normalized() const
    {
      using namespace std::rel_ops; // for definition of operator!= in terms of operator==

      for (typename Container::const_iterator i = equations().begin(); i != equations().end(); ++i)
      {
        if (!pbes_system::is_normalized(i->formula()))
        {
          return false;
        }
      }
      return true;
    }

    /// \brief Applies a low level substitution function to this term.
    /// \param f A
    /// The function <tt>f</tt> must supply the method <tt>aterm operator()(aterm)</tt>.
    /// This function is applied to all <tt>aterm</tt> noded appearing in this term.
    /// \deprecated
    template <typename Substitution>
    void substitute(Substitution f)
    {
      std::transform(equations().begin(), equations().end(), equations().begin(), f);
    }

    /// \brief Protects the term from being freed during garbage collection.
    void protect()
    {
      m_initial_state.protect();
    }

    /// \brief Unprotect the term.
    /// Releases protection of the term which has previously been protected through a
    /// call to protect.
    void unprotect()
    {
      m_initial_state.unprotect();
    }

    /// \brief Mark the term for not being garbage collected.
    void mark()
    {
      m_initial_state.mark();
    }

    /// \brief Checks if the PBES is well typed
    /// \return True if
    /// <ul>
    /// <li>the sorts occurring in the free variables of the equations are declared in the data specification</li>
    /// <li>the sorts occurring in the binding variable parameters are declared in the data specification </li>
    /// <li>the sorts occurring in the quantifier variables of the equations are declared in the data specification </li>
    /// <li>the binding variables of the equations have unique names (well formedness)</li>
    /// <li>the global variables occurring in the equations are declared in global_variables()</li>
    /// <li>the global variables occurring in the equations with the same name are identical</li>
    /// <li>the declared global variables and the quantifier variables occurring in the equations have different names</li>
    /// <li>the predicate variable instantiations occurring in the equations match with their declarations</li>
    /// <li>the predicate variable instantiation occurring in the initial state matches with the declaration</li>
    /// <li>the data specification is well typed</li>
    /// </ul>
    /// N.B. Conflicts between the types of instantiations and declarations of binding variables are not checked!
    bool is_well_typed() const
    {
      using namespace std::rel_ops; // for definition of operator!= in terms of operator==

      std::set<data::sort_expression> declared_sorts = data::detail::make_set(data().sorts());
      const atermpp::set<data::variable>& declared_global_variables = global_variables();
      std::set<data::variable> occurring_global_variables = pbes_system::find_free_variables(*this);
      std::set<data::variable> quantifier_variables = compute_quantifier_variables(equations().begin(), equations().end());
      atermpp::set<propositional_variable> declared_variables = compute_declared_variables();
      atermpp::set<propositional_variable_instantiation> occ = occurring_variable_instantiations();

      // check 1)
      if (!data::detail::check_sorts(
            boost::make_transform_iterator(declared_global_variables.begin(), data::detail::sort_of_variable()),
            boost::make_transform_iterator(declared_global_variables.end()  , data::detail::sort_of_variable()),
            declared_sorts
          )
         )
      {
        std::cerr << "pbes::is_well_typed() failed: some of the sorts of the free variables "
                  << data::pp(declared_global_variables)
                  << " are not declared in the data specification "
                  << data::pp(data().sorts())
                  << std::endl;
        return false;
      }

      // check 2)
      for (typename Container::const_iterator i = equations().begin(); i != equations().end(); ++i)
      {
        const data::variable_list& variables = i->variable().parameters();
        if (!data::detail::check_sorts(
              boost::make_transform_iterator(variables.begin(), data::detail::sort_of_variable()),
              boost::make_transform_iterator(variables.end()  , data::detail::sort_of_variable()),
              declared_sorts
            )
           )
        {
          std::cerr << "pbes::is_well_typed() failed: some of the sorts of the binding variable "
                    << mcrl2::core::pp(i->variable())
                    << " are not declared in the data specification "
                    << data::pp(data().sorts())
                    << std::endl;
          return false;
        }
      }

      // check 3)
      if (!data::detail::check_sorts(
            boost::make_transform_iterator(quantifier_variables.begin(), data::detail::sort_of_variable()),
            boost::make_transform_iterator(quantifier_variables.end()  , data::detail::sort_of_variable()),
            declared_sorts
          )
         )
      {
        std::cerr << "pbes::is_well_typed() failed: some of the sorts of the quantifier variables "
                  << data::pp(quantifier_variables)
                  << " are not declared in the data specification "
                  << data::pp(data().sorts())
                  << std::endl;
        return false;
      }

      // check 4)
      if (data::detail::sequence_contains_duplicates(
            boost::make_transform_iterator(equations().begin(), detail::pbes_equation_variable_name()),
            boost::make_transform_iterator(equations().end()  , detail::pbes_equation_variable_name())
          )
         )
      {
        std::cerr << "pbes::is_well_typed() failed: the names of the binding variables are not unique" << std::endl;
        return false;
      }

      // check 5)
      if (!std::includes(declared_global_variables.begin(),
                         declared_global_variables.end(),
                         occurring_global_variables.begin(),
                         occurring_global_variables.end()
                        )
         )
      {
        std::cerr << "pbes::is_well_typed() failed: not all of the free variables are declared\n"
                  << "free variables: " << data::pp(occurring_global_variables) << "\n"
                  << "declared free variables: " << data::pp(declared_global_variables)
                  << std::endl;
        return false;
      }

      // check 6)
      if (data::detail::sequence_contains_duplicates(
            boost::make_transform_iterator(occurring_global_variables.begin(), data::detail::variable_name()),
            boost::make_transform_iterator(occurring_global_variables.end()  , data::detail::variable_name())
          )
         )
      {
        std::cerr << "pbes::is_well_typed() failed: the free variables have no unique names" << std::endl;
        return false;
      }

      // check 7)
      if (!data::detail::set_intersection(declared_global_variables, quantifier_variables).empty())
      {
        std::cerr << "pbes::is_well_typed() failed: the declared free variables and the quantifier variables have collisions" << std::endl;
        return false;
      }

      // check 8)
      for (atermpp::set<propositional_variable_instantiation>::iterator i = occ.begin(); i != occ.end(); ++i)
      {
        if (has_conflicting_type(declared_variables.begin(), declared_variables.end(), *i))
        {
          std::cerr << "pbes::is_well_typed() failed: the occurring variable " << mcrl2::core::pp(*i) << " conflicts with its declaration!" << std::endl;
          return false;
        }
      }

      // check 9)
      if (has_conflicting_type(declared_variables.begin(), declared_variables.end(), initial_state()))
      {
        std::cerr << "pbes::is_well_typed() failed: the initial state " << mcrl2::core::pp(initial_state()) << " conflicts with its declaration!" << std::endl;
        return false;
      }

      // check 10)
      if (!data().is_well_typed())
      {
        return false;
      }

      return true;
    }
};

/// \brief Conversion to ATermAppl.
/// \return The PBES converted to ATerm format.
template <typename Container>
atermpp::aterm_appl pbes_to_aterm(const pbes<Container>& p)
{
  ATermAppl global_variables = core::detail::gsMakeGlobVarSpec(atermpp::convert<data::variable_list>(p.global_variables()));

  atermpp::aterm_list eqn_list;
  const Container& eqn = p.equations();
  for (typename Container::const_reverse_iterator i = eqn.rbegin(); i != eqn.rend(); ++i)
  {
    atermpp::aterm a = pbes_equation_to_aterm(*i);
    eqn_list = atermpp::push_front(eqn_list, a);
  }
  ATermAppl equations = core::detail::gsMakePBEqnSpec(eqn_list);
  ATermAppl initial_state = core::detail::gsMakePBInit(p.initial_state());
  atermpp::aterm_appl result;

  result = core::detail::gsMakePBES(
<<<<<<< HEAD
      data::detail::data_specification_to_aterm_data_spec(p.data()),
      global_variables,
      equations,
      initial_state);
  
=======
             data::detail::data_specification_to_aterm_data_spec(p.data()),
             global_variables,
             equations,
             initial_state);

>>>>>>> c1964886
  return result;
}

/// \brief Pretty print function
/// \param spec A pbes specification
/// \return A pretty print representation of the specification
template <typename Container>
std::string pp(const pbes<Container>& spec, core::t_pp_format pp_format = core::ppDefault)
{
  return core::pp(pbes_to_aterm(spec), pp_format);
}

/// \brief Adds all sorts that appear in the process of l to the data specification of l.
/// \param l A linear process specification
template <typename Container>
void complete_data_specification(pbes<Container>& p)
{
  std::set<data::sort_expression> s;
  pbes_system::find_sort_expressions(p, std::inserter(s, s.end()));
  p.data().add_context_sorts(s);
}

/// \brief Equality operator on PBESs
/// \return True if the PBESs have exactly the same internal representation. Note
/// that this is in general not a very useful test.
// TODO: improve the comparison
template <typename Container1, typename Container2>
bool operator==(const pbes<Container1>& p1, const pbes<Container2>& p2)
{
  return pbes_to_aterm(p1) == pbes_to_aterm(p2);
}

} // namespace pbes_system

} // namespace mcrl2

/// \cond INTERNAL_DOCS
namespace atermpp
{
template<typename Container>
struct aterm_traits<mcrl2::pbes_system::pbes<Container> >
{
  typedef ATermAppl aterm_type;
  static void protect(mcrl2::pbes_system::pbes<Container> t)
  {
    t.protect();
  }
  static void unprotect(mcrl2::pbes_system::pbes<Container> t)
  {
    t.unprotect();
  }
  static void mark(mcrl2::pbes_system::pbes<Container> t)
  {
    t.mark();
  }
  static ATerm term(mcrl2::pbes_system::pbes<Container> t)
  {
    atermpp::aterm x = pbes_to_aterm(t);
    return x;
  }
  // static ATerm* ptr(mcrl2::pbes_system::pbes<Container>& t)    { atermpp::aterm x = pbes_to_aterm(t); ATerm y = x; return &y; }
};
}
/// \endcond

#ifndef MCRL2_PBES_FIND_H
#include "mcrl2/pbes/find.h"
#endif

#ifndef MCRL2_PBES_NORMALIZE_H
#include "mcrl2/pbes/normalize.h"
#endif

#endif // MCRL2_PBES_PBES_H<|MERGE_RESOLUTION|>--- conflicted
+++ resolved
@@ -227,26 +227,15 @@
     /// \param t An aterm representing a pbes_specification.
     /// \param data_specification_is_type_checked A boolean that indicates whether the
     ///         data specification in the term has been type checked. If so, the internal data specification
-<<<<<<< HEAD
-    ///         data structures will be set up. Otherwise, the function 
-    ///         declare_data_specification_to_be_type_checked must be invoked after type checking,
-    ///         before the data specification can be used.
-    
-=======
     ///         data structures will be set up. Otherwise, the function
     ///         declare_data_specification_to_be_type_checked must be invoked after type checking,
     ///         before the data specification can be used.
 
->>>>>>> c1964886
     pbes(atermpp::aterm_appl t, const bool data_specification_is_type_checked=true)
     {
       init_term(t);
       if (data_specification_is_type_checked)
-<<<<<<< HEAD
-      { 
-=======
-      {
->>>>>>> c1964886
+      {
         m_data.declare_data_specification_to_be_type_checked();
       }
       assert(core::detail::check_rule_PBES(pbes_to_aterm(*this)));
@@ -690,19 +679,11 @@
   atermpp::aterm_appl result;
 
   result = core::detail::gsMakePBES(
-<<<<<<< HEAD
-      data::detail::data_specification_to_aterm_data_spec(p.data()),
-      global_variables,
-      equations,
-      initial_state);
-  
-=======
              data::detail::data_specification_to_aterm_data_spec(p.data()),
              global_variables,
              equations,
              initial_state);
 
->>>>>>> c1964886
   return result;
 }
 
