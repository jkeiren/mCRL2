// Author(s): Wieger Wesselink
// Copyright: see the accompanying file COPYING or copy at
// https://svn.win.tue.nl/trac/MCRL2/browser/trunk/COPYING
//
// Distributed under the Boost Software License, Version 1.0.
// (See accompanying file LICENSE_1_0.txt or copy at
// http://www.boost.org/LICENSE_1_0.txt)
//
/// \file mcrl2/pbes/tools/pbesstategraph.h
/// \brief add your file description here.

#ifndef MCRL2_PBES_TOOLS_PBESSTATEGRAPH_H
#define MCRL2_PBES_TOOLS_PBESSTATEGRAPH_H

#include "mcrl2/pbes/algorithms.h"
#include "mcrl2/pbes/stategraph.h"
#include "mcrl2/pbes/io.h"
#include "mcrl2/pbes/tools/pbesstategraph_options.h"
#include "mcrl2/utilities/logger.h"

namespace mcrl2 {

namespace pbes_system {

void pbesstategraph(const std::string& input_filename,
                    const std::string& output_filename,
                    const utilities::file_format& input_format,
                    const utilities::file_format& output_format,
                    const pbesstategraph_options& options)
{
  pbes p;
  load_pbes(p, input_filename, input_format);

<<<<<<< HEAD
  if (options.use_global_variant)
  {
    detail::global_reset_variables_algorithm algorithm(p, options);
    q = algorithm.run();
    if (options.print_influence_graph)
    {
      detail::stategraph_influence_graph_algorithm ialgo(algorithm.get_pbes());
      ialgo.run();
    }
  }
  else
  {
    detail::local_reset_variables_algorithm algorithm(p, options);
    q = algorithm.run();
    if (options.print_influence_graph)
    {
      detail::stategraph_influence_graph_algorithm ialgo(algorithm.get_pbes());
      ialgo.run();
    }
  }
=======
  stategraph(p, options);
>>>>>>> 32255caf

  save_pbes(p, output_filename, output_format, false);
  if (!p.is_well_typed())
  {
    mCRL2log(log::error) << "pbesstategraph error: not well typed!" << std::endl;
    mCRL2log(log::error) << pp(p) << std::endl;
  }
}

} // namespace pbes_system

} // namespace mcrl2

#endif // MCRL2_PBES_TOOLS_PBESSTATEGRAPH_H<|MERGE_RESOLUTION|>--- conflicted
+++ resolved
@@ -31,30 +31,7 @@
   pbes p;
   load_pbes(p, input_filename, input_format);
 
-<<<<<<< HEAD
-  if (options.use_global_variant)
-  {
-    detail::global_reset_variables_algorithm algorithm(p, options);
-    q = algorithm.run();
-    if (options.print_influence_graph)
-    {
-      detail::stategraph_influence_graph_algorithm ialgo(algorithm.get_pbes());
-      ialgo.run();
-    }
-  }
-  else
-  {
-    detail::local_reset_variables_algorithm algorithm(p, options);
-    q = algorithm.run();
-    if (options.print_influence_graph)
-    {
-      detail::stategraph_influence_graph_algorithm ialgo(algorithm.get_pbes());
-      ialgo.run();
-    }
-  }
-=======
   stategraph(p, options);
->>>>>>> 32255caf
 
   save_pbes(p, output_filename, output_format, false);
   if (!p.is_well_typed())
