// Author(s): Simona Orzan. Distributed under the Boost
// Copyright: see the accompanying file COPYING or copy at
// https://svn.win.tue.nl/trac/MCRL2/browser/trunk/COPYING
// Software License, Version 1.0. (See accompanying file
// LICENSE_1_0.txt or copy at http://www.boost.org/LICENSE_1_0.txt)
//
/// \file ./gauss.cpp

#include "boost.hpp" // precompiled headers


//C++
#include <cstdio>
#include <exception>
#include <iostream>
#include <fstream>
#include <string>
#include <utility>
<<<<<<< HEAD
=======
#include <algorithm>
>>>>>>> 3fb7bde6

//PBESsolve dedicated libraries
#include "mcrl2/pbes/gauss.h"
#include "mcrl2/pbes/sort_instantiator.h"
#include "mcrl2/pbes/normal_forms.h"
#include "mcrl2/pbes/free_bounded_vars.h"


//
#include "mcrl2/pbes/find.h"
#include "mcrl2/pbes/normalize.h"
#include "mcrl2/pbes/complement.h"
#include "mcrl2/new_data/find.h"
#include "mcrl2/new_data/utility.h"
#include "mcrl2/new_data/sort_utility.h"
#include "mcrl2/atermpp/substitute.h"
#include "mcrl2/core/print.h"


#include "mcrl2/atermpp/algorithm.h"     // replace
#include "mcrl2/atermpp/make_list.h"
#include "mcrl2/new_data/data.h"
#include "mcrl2/new_data/data_expression.h"
#include "mcrl2/lps/specification.h"
#include "mcrl2/core/messaging.h"



// #define debug
// #define debug2
// #define debug_prove
//#define pbes_expression_prove_in_enumerate_rec
//#define pbes_expression_prove_with_quantifiers

//#define use_prover
#define use_rewriter

namespace mcrl2 {

int PESdeep=0; // for debug, the depth of pbes_expression_simplify calls

using namespace pbes_expr;
using namespace mcrl2::core;
using namespace mcrl2::core::detail;
using namespace mcrl2::new_data;
using namespace mcrl2::new_data::detail;
using namespace mcrl2::lps;
using namespace mcrl2::pbes_system;

sort_instantiator si;

<<<<<<< HEAD
// some extra needed functions on data_variable_lists and data_expressions
bool var_in_list(data_variable vx, data_variable_list y);
data_variable_list intersect(data_variable_list x, data_variable_list y);
data_variable_list substract(data_variable_list x, data_variable_list y);
data_variable_list dunion(data_variable_list x, data_variable_list y);
void dunion(data_variable_list *x, data_variable_list y);

=======
>>>>>>> 3fb7bde6
/// \brief Returns the head of the data expression t.
/// \return The head of the data expression.
/// \deprecated
/// \param t A data expression
/// \return The head of the expression, if it is a function application
inline
data_expression DEPRECATED_FUNCTION_HEAD(data_expression t)
{
  return mcrl2::core::detail::gsGetDataExprHead(t);
}

/// \brief Returns the arguments of the data expression t.
/// \return The arguments of the data expression.
/// \deprecated
/// \param t A data expression
/// \return The arguments of the expression, if it is a function application
inline
data_expression_list DEPRECATED_FUNCTION_ARGUMENTS(data_expression t)
{
  return mcrl2::core::detail::gsGetDataExprArgs(t);
}

// Implementation of pbes_solver
//*********************************

//=================================================
pbes_solver::pbes_solver(pbes<> p_pbes_spec,
			 SMT_Solver_Type solver,
			 RewriteStrategy rew_strategy,
			 int p_bound, bool p_pnf, bool p_interactive)
//=================================================
{
  pbes_spec = p_pbes_spec;

  data_specification ds = pbes_spec.data();

  prover = new BDD_Prover(ds, rew_strategy, 0, false, solver, false);

  bound = p_bound;
  pnf = p_pnf;
  interactive = p_interactive;
}





//=================================================
atermpp::vector<pbes_equation> pbes_solver::solve()
//=================================================

{

  atermpp::vector<pbes_equation> es_problem;
  es_problem = pbes_spec.equations();

  atermpp::vector<pbes_equation> es_solution;

 // instantiate all finite sorts from the specification
 // (better: instantiate later, when needed...)
  data_specification ds = pbes_spec.data();
  sort_expression_list finite_sorts;
  sort_expression_list sl = ds.sorts();
  si.set_function_symbol_list(ds.constructors());
  for (sort_expression_list::iterator i = sl.begin(); i != sl.end(); i++)
    if (ds.is_certainly_finite(*i))
      finite_sorts = push_front(finite_sorts,(*i));
  si.instantiate_sorts(finite_sorts);

#ifdef debug2
  gsVerboseMsg("SORT_INSTANTIATOR check!\n");
  for (sort_expression_list::iterator i = finite_sorts.begin(); i != finite_sorts.end(); i++)
    {
      gsVerboseMsg("sort %s:  enumeration %s\n",
		   pp(*i).c_str(), pp(si.get_enumeration(*i)).c_str());
    }
#endif


#ifdef debug
  gsVerboseMsg("starting loop\n");
#endif

  // Is using a reverse_iterator correct? inefficient??
  for (atermpp::vector<pbes_equation>::reverse_iterator eqcrt =
	 es_problem.rbegin(); eqcrt != es_problem.rend(); eqcrt++)
    {
      //check!
      //gsVerboseMsg("checking");gsVerboseMsg(" %s\n",pp(eqcrt->formula()).c_str());
      //if (detail::check_rule_PBExpr(eqcrt->formula()))
      //gsVerboseMsg("checked!\n");

      // replace already solved variables with their solutions
      pbes_expression newrhs = update_expression(eqcrt->formula(), es_solution);
      *eqcrt = pbes_equation(eqcrt->symbol(), eqcrt->variable(), newrhs);
      gsVerboseMsg("\n*****************\nEquation to solve: %s\n*****************\n",
		   pp(*eqcrt).c_str());

      // solve this equation
      pbes_equation e_solution =
	solve_equation(*eqcrt);

      // add solution of this equation to the already known solutions
      es_solution.insert(es_solution.begin(), e_solution);
    }

  // delete rewriter;
  // ~BDD_Prover(prover);

  return es_solution;
}




//=================================================
pbes_equation pbes_solver::solve_equation(pbes_equation e)
//=================================================

{
#ifdef debug
  gsVerboseMsg("solve_equation:start\n");
#endif

  pbes_expression defX = e.formula();
  propositional_variable X = e.variable();
  pbes_expression approx;
  pbes_expression approx_;
  bool stable = false;
  int no_iterations;

  // init approx
  if (e.symbol().is_mu()) approx = false_(); else approx = true_();

  no_iterations = (bound == 0);

  if (pnf) {
    // transform defX first to PNF
    pbes_expression pnorm = normalize(defX); // eliminate imp and not
#ifdef debug
    gsVerboseMsg("Normalized: %s\n",pp(pnorm).c_str());
#endif
    pbes_expression pnorm_uni = remove_double_variables(pnorm);
#ifdef debug
    gsVerboseMsg("Double vars removed: %s\n",pp(pnorm_uni).c_str());
#endif
    defX =  pbes_expression_to_prenex(pnorm_uni);
#ifdef debug
    gsVerboseMsg("in PNF: %s\n",pp(defX).c_str());
#endif
  }


  // iteration
  while ( (!stable) && (bound - no_iterations != 0) )
    {
      gsVerboseMsg("Approximation %3d: %s\n-----------------\n",
		   no_iterations,pp(approx).c_str());

      // substitute approx for X in defX, store result in approx_
      //	 	 gsVerboseMsg("SUBSTITUTE in %s\n",pp(defX).c_str());
      approx_ = defX;
      approx_ = substitute(approx_, X, approx);
#ifdef debug2
      gsVerboseMsg("SUBSTITUTE result %s\n",pp(approx_).c_str());
#endif

      // rewrite approx_...
      //	 approx_ = pbes_expression_prove(approx_,rewriter,prover);
      int nq = 0;
      variable_list fv;
      approx_ = pbes_expression_simplify(approx_, &nq, &fv, prover);

#ifdef pbes_expression_prove_with_quantifiers
      approx_ = pbes_expression_prove(approx_,prover);
#else
      if (nq == 0)
	approx_ = pbes_expression_prove(approx_,prover);

#endif

#ifdef debug
      gsVerboseMsg("REWRITTEN: %s\n%d quantifiers left\n",pp(approx_).c_str(),nq);
#endif
      // decide whether it's stable
      // pbes_expression_compare is not reliable

      //      stable = pbes_expression_compare(approx_,approx,prover);
            stable = (approx_ == approx);

      /*
      // the approximation process should
      // be stopped if all predicate variables have disappeared
      if (!stable)
	{
	  std::set<propositional_variable_instantiation> setpred =
	    find_all_propositional_variable_instantiations(approx_);
	  stable = (setpred.empty());
	}
      */

#ifdef debug
      if (!stable) gsVerboseMsg("Not"); gsVerboseMsg(" stable\n");
#endif

      // continue
      approx = approx_;
      no_iterations++;
    }

  if (stable) gsVerboseMsg("Stabilized (in %d iterations) at %s\n", no_iterations-1, pp(approx).c_str());
  // interactive behaviour
  if (interactive) solve_equation_interactive(X,defX,approx);

  // make solution and return it
  return pbes_equation(e.symbol(), X, approx);
}





//================================================
// Replaces, in solX, all occurrences of variables
// from generic_parameters with the corresponding data expressions
// from actual_parameters
pbes_expression pbes_expression_instantiate(pbes_expression solX,
<<<<<<< HEAD
						   data_variable_list generic_parameters,
=======
						   variable_list& generic_parameters,
>>>>>>> 3fb7bde6
						   data_expression_list actual_parameters)
//================================================
{

#ifdef debug2
 gsVerboseMsg("PBES_EXPRESSION_INSTANTIATE\n");
 gsVerboseMsg("  solX: %s\n  generic parameters: %s\n  actual parameters:  %s\n",
						pp(solX).c_str(), pp(generic_parameters).c_str(),
						pp(actual_parameters).c_str());
#endif

 pbes_expression result =
	solX.substitute(make_list_substitution(generic_parameters, actual_parameters));

#ifdef debug2
 gsVerboseMsg("  Result: %s\n", pp(result).c_str());
#endif

 return result;
}
//======================================================================





//======================================================================
// Replaces, in expr, every X(param) with solX(param).
// !! It doesn't resolve name clashes, since they
// do not occur in the current usage of this function.
// ?? no return pbes_expression needed
// Innefficient. To Rewrite.
pbes_expression substitute(pbes_expression expr,
		       propositional_variable X, pbes_expression solX)
//=============
{
 if (is_and(expr))
	//substitute in lhs and rhs
	return(and_(substitute(left(expr),X,solX), substitute(right(expr),X,solX)));
 else if (is_or(expr))
	//substitute in lhs and rhs
	return(or_(substitute(left(expr),X,solX), substitute(right(expr),X,solX)));
 else if (is_forall(expr))
	// substitute in expression under quantifier
	return (forall(var(expr), substitute(arg(expr),X,solX)));
 else if (is_exists(expr))
	// substitute in expression under quantifier
	return (exists(var(expr), substitute(arg(expr),X,solX)));
 else if (is_propositional_variable_instantiation(expr))
	// expr is a predicate variable.
	// If it's X, instantiate solX with the right parameters,
	// then perform substitution
	{
	 if (((propositional_variable_instantiation)(expr)).name() == X.name())
		{
		 propositional_variable_instantiation e = expr;
		 data_expression_list param = e.parameters();
		 return pbes_expression_instantiate(solX,
																				X.parameters(),
																				param);
		}
	}
 //  else // expr is true, false or data
 return expr;

 // TO DO later: resolve harmful name clashes
 // Now not needed, since the following theorem holds:
 // if a prop. variable y is bounded in the pbes_equation E,
 // it is bounded in all approximations of E.
 // (So, subtituting an approx. of E in E does not introduce name clashes).
}






//======================================================================
// Replaces, in e,
// all occurences of binding variables from es_solution
// with their solutions (i.e., corresponding equations from es_solution)
pbes_expression update_expression
(pbes_expression e, atermpp::vector<pbes_equation> es_solution)
//==================

{

 // !!todo: implement simultaneous substitutions, probably more efficient
 pbes_expression ee = e;

#ifdef debug
 gsVerboseMsg("update_expression.\n");
#endif

 for (atermpp::vector<pbes_equation>::reverse_iterator s =
			 es_solution.rbegin(); s != es_solution.rend(); s++)
{
  //gsVerboseMsg("update_expression: substituting equation %s\n",pp(*s).c_str());
	ee = substitute(ee, s->variable(), s->formula());
	//gsVerboseMsg("update_expression: result is %s\n",pp(ee).c_str());
 }
 return ee;
}







//======================================================================
data_expression pbes_to_data(pbes_expression e)

// This is a customized variant of pbes2data from pbes_utility.h
// All operators become data operators.
// Predicate variables become data variables, with
// the same arguments but a marked name (+PREDVAR_MARK at the end)

// It doesn't work for quantifiers!
// (if we translate PBES quantifiers to DATA quantifiers,
// then there is no way back, because of the data implementation part)
// !! todo: check whether data implementation can be avoided
//======================================================================
{
 using namespace pbes_expr;
<<<<<<< HEAD
 namespace dname = mcrl2::data::data_expr;
 namespace sname = mcrl2::data::sort_expr;
=======
>>>>>>> 3fb7bde6

#ifdef debug2
 gsVerboseMsg("P2D: %s\n",pp(e).c_str());
#endif
 if (is_data(e)) return e; //  of data_expression(aterm_appl(e)) ??;
<<<<<<< HEAD
 else if (is_true(e)) return dname::true_();
 else if(is_false(e)) return dname::false_();
 else if (is_and(e))
	return dname::and_(pbes_to_data(left(e)),pbes_to_data(right(e)));
 else if (is_or(e))
	return dname::or_(pbes_to_data(left(e)),pbes_to_data(right(e)));
=======
 else if (sort_bool_::is_true__function_symbol(e)) return sort_bool_::true_();
 else if(sort_bool_::is_true__function_symbol(e)) return sort_bool_::false_();
 else if (sort_bool_::is_and__application(e))
	return sort_bool_::and_(pbes_to_data(left(e)),pbes_to_data(right(e)));
 else if (sort_bool_::is_or__application(e))
	return sort_bool_::or_(pbes_to_data(left(e)),pbes_to_data(right(e)));
>>>>>>> 3fb7bde6
 /*
 else if (is_forall(e))
   {
     aterm_appl x =
       gsMakeBinder(gsMakeForall(),var(e),pbes_to_data(arg(e)));
     return (gsMakeDataExprExists(x));
<<<<<<< HEAD
     //implement_data_data_expr(x,spec);
=======
     //implement_data_expr(x,spec);
>>>>>>> 3fb7bde6
     // (if implement, then there is no way back anymore!)
   }
 else if (is_exists(e))
   {
     aterm_appl x =
       gsMakeBinder(gsMakeExists(),var(e),pbes_to_data(arg(e)));
     return (gsMakeDataExprExists(x));
   }
 */
 else if (sort_bool_::is_not__application(e))
   return sort_bool_::not_(pbes_to_data(arg(e)));
 else
   if (is_propositional_variable_instantiation(e))
     // transform it to a data variable with parameters
     {
       std::string vname = name(e);
       vname += PREDVAR_MARK;
       data_expression_list parameters = param(e);
#ifdef debug2
       gsVerboseMsg("P2D: name %s, parameters %s",
		    vname.c_str(), pp(parameters).c_str());
#endif
       if (parameters.empty())
	 {
	   vname+=":Bool";
	   variable v = variable(vname);
	   return data_expression(v);
	 }
       else
	 {
	   sort_expression_list sorts = apply(parameters, gsGetSort);
#ifdef debug2
       gsVerboseMsg("P2D: sorts %s\n", pp(sorts).c_str());
#endif

	   sort_expression vsort = gsMakeSortArrowList(sorts, sort_bool_::bool_());
#ifdef debug2
       gsVerboseMsg("P2D: new sort %s\n", pp(vsort).c_str());
#endif

       variable v = variable(vname,vsort); // not good!!
       data_expression res = gsMakeDataApplList(v, parameters);
#ifdef debug2
       gsVerboseMsg("P2D: new data expression %s\n", pp(res).c_str());
#endif
	  return res;
	 }
     }
   else if ((is_forall(e)) || (is_exists(e)))
     {
       gsErrorMsg("\npbes_to_data: cannot handle quantifiers\n");
       exit(1);
     }
 /* the code below ends in segmentation fault at the creation of a data variable
    if (is_propositional_variable_instantiation(e))
    {
    identifier_string vname = name(e)+PREDVAR_MARK;
    data_expression_list parameters = param(e);
    if (parameters.empty())
    {
    sort_expression vsort = gsMakeSortIdBool();
    variable v = variable(gsMakeDataVarId(vname, vsort));
    return data_expression(v);
    }
    else
    {
    std::cerr<<"A";
    sort_expression_list sorts = apply(parameters, gsGetSort);
    std::cerr<<"B";
    sort_expression vsort = gsMakeSortArrowList(sorts, sort_bool_::bool_());
    variable v = variable(gsMakeDataVarId(vname, vsort));
    return gsMakeDataApplList(v, parameters);
    }
    }
 */
#ifdef debug2
 gsVerboseMsg("P2D: none of the above\n");
#endif
 return data_expression(); // to prevent compiler warnings
}

//======================================================================






//======================================================================
 pbes_expression data_to_pbes_lazy(data_expression d)
//======================================================================
{
 namespace pname = pbes_expr;
<<<<<<< HEAD
 namespace sname = mcrl2::data::sort_expr;

 if (dname::is_true(d))
   return pname::true_();
 else if (dname::is_false(d))
   return pname::false_();
=======

 if (sort_bool_::is_true__function_symbol(d))
   return sort_bool_::true_();
 else if (sort_bool_::is_false__function_symbol(d))
   return sort_bool_::false_();
>>>>>>> 3fb7bde6

 // if d doesn't contain any predicate variables,
 // leave it as it is
 if ( d.to_string().find(PREDVAR_MARK) == std::string::npos )
	return d;

 // else, predicate variables have to be reconstructed


#ifdef debug2
 gsVerboseMsg("Data_to_pbes_lazy: Head is %s, args are %s\n",
	      pp(DEPRECATED_FUNCTION_HEAD(d)).c_str(), pp(DEPRECATED_FUNCTION_ARGUMENTS(d)).c_str());
#endif


 if (is_variable(DEPRECATED_FUNCTION_HEAD(d)))
	// d is either a predicate or a data variable with arguments (?)
	{
	 std::string varname = variable(DEPRECATED_FUNCTION_HEAD(d)).name();
#ifdef debug2
	 gsVerboseMsg("head is data var, varname=%s\n ",varname.c_str());
#endif
	 if (varname.at(varname.size()-1) == PREDVAR_MARK)
	   return
	     propositional_variable_instantiation
	     (identifier_string(varname.substr(0,varname.size()-1)), DEPRECATED_FUNCTION_ARGUMENTS(d));

	 else
		return d;
	}
 else if (is_variable(d))
   // d is either a predicate or a data variable without arguments (?)
   {
     std::string varname = variable(d).name();
     gsVerboseMsg("head is data var, varname=%s ",varname.c_str());
     if (varname.at(varname.size()-1) == PREDVAR_MARK)
       return
	 propositional_variable_instantiation
	 (identifier_string(varname.substr(0,varname.size()-1)));
     else
       return d;
   }
 else if (gsIsDataExprIf(d))  // what's the right test here?
   // in this case, the reconstruction of the pbes_expression is limited
   // by the absence of negation in pbes_expressions
   {
#ifdef debug2
     gsVerboseMsg("IS IF!\n");
#endif
     data_expression_list::iterator i = DEPRECATED_FUNCTION_ARGUMENTS(d).begin();
     data_expression d1 = *i;
     i++;
     data_expression d2 = *i;
     i++;
     data_expression d3 = *i;
     pbes_expression ptest = data_to_pbes_lazy(d1);
     pbes_expression ptrue = data_to_pbes_lazy(d2);
     pbes_expression pfalse = data_to_pbes_lazy(d3);
     //     return(or_(and_(ptest,ptrue),and_(not_(ptest),pfalse)));

#ifdef debug2
     gsVerboseMsg("Sub pbes_expressions are: %s, %s, %s\n",
		  pp(ptest).c_str(),pp(ptrue).c_str(),pp(pfalse).c_str());
#endif
<<<<<<< HEAD
     // Below both dname and pname are used,
=======
>>>>>>> 3fb7bde6
     // because the translation is lazy and therefore
     // the pbes_expression "true"
     // will in fact be "true".
     // pname::is_true( val(true) ) returns false... Suggest change?!
     /*
<<<<<<< HEAD
     if ((dname::is_true(ptest)) || (pname::is_true(ptest)))
       return ptrue;
     if ((dname::is_false(ptest)) || (pname::is_false(ptest)))
=======
     if ((sort_bool_::is_true__function_symbol(ptest)) || (pname::is_true(ptest)))
       return ptrue;
     if ((sort_bool_::is_false__function_symbol(ptest)) || (pname::is_false(ptest)))
>>>>>>> 3fb7bde6
       return pfalse;
     if (((sort_bool_::is_true__function_symbol(ptrue)) || (pname::is_true(ptrue)) )
	 &&
	 ((sort_bool_::is_false__function_symbol(pfalse)) || (pname::is_false(pfalse))))
       return ptest;
     */
     // gsErrorMsg("ERROR\n");exit(1);
     // The following line could replace
     // the 3 if's above, if properly implemented
     /* else */
       //return(or_(and_(ptest,ptrue),and_(complement(ptest),pfalse)));
       return(or_(and_(ptest,ptrue),and_(not_(ptest),pfalse)));
   }
 else if ((sort_bool_::is_and__application(d)) || (sort_bool_::is_or__application(d))){
   data_expression_list::iterator i = DEPRECATED_FUNCTION_ARGUMENTS(d).begin();
   data_expression d1 = *i; i++;
   data_expression d2 = *i;
   return (is_and(d) ?
	   pname::and_(data_to_pbes_lazy(d1), data_to_pbes_lazy(d2)):
	   pname::or_(data_to_pbes_lazy(d1), data_to_pbes_lazy(d2)));
 }
 gsErrorMsg("cannot translate this: %s\n",pp(d).c_str());
 exit(1);
 return pbes_expression(); // to prevent compiler warnings
}





//======================================================================
// This translates as much as possible of the logical operators
// to pbes operators. Unfinished.
 pbes_expression data_to_pbes_greedy(data_expression d)
{

  // arg1 is not reliable

<<<<<<< HEAD
 namespace dname = mcrl2::data::data_expr;
 namespace pname = pbes_expr;
 namespace sname = mcrl2::data::sort_expr;
=======
 namespace pname = pbes_expr;
>>>>>>> 3fb7bde6

 data_expression head = DEPRECATED_FUNCTION_HEAD(d);
 if (is_variable(head))
	// d is either a predicate or a data variable
	{
	 std::string varname = variable(head).name();
	 if (varname.at(varname.size()-1) == PREDVAR_MARK)
		return
			propositional_variable_instantiation
		 (identifier_string(varname.substr(0,varname.size()-1)), DEPRECATED_FUNCTION_ARGUMENTS(d));
	 else
		return d;
    }
<<<<<<< HEAD
 else if (dname::is_true(d)) return pname::true_();
 else if (dname::is_false(d)) return pname::false_();
 else if (dname::is_and(d))
	return pname::and_(data_to_pbes_greedy(arg1(d)),
										 data_to_pbes_greedy(arg2(d)));
 else if (dname::is_or(d))
=======
 else if (sort_bool_::is_true__function_symbol(d)) return pname::true_();
 else if (sort_bool_::is_false__function_symbol(d)) return pname::false_();
 else if (sort_bool_::is_and__application(d))
	return pname::and_(data_to_pbes_greedy(arg1(d)),
										 data_to_pbes_greedy(arg2(d)));
 else if (sort_bool_::is_or__application(d))
>>>>>>> 3fb7bde6
	return pname::and_(data_to_pbes_greedy(arg1(d)),
										 data_to_pbes_greedy(arg2(d)));

 // if none of the above, then it is a pure data expression

 return d;
}
//======================================================================











//======================================================================
// EXPERIMENT !!
// Rewrites (simplifies) e according to the
// rewriting rules of first-order logic.
// only works for quantifier-free expressions.
pbes_expression pbes_expression_prove_experiment(pbes_expression e, BDD_Prover* prover)
{

#ifdef debug_prove
  gsVerboseMsg("PBES_EXPRESSION_PROVE start %s\n", pp(e).c_str());
#endif
  using namespace pbes_expr;

  if ((is_and(e)) || (is_or(e)) || (is_imp(e))) {
    pbes_expression pleft = pbes_expression_prove(left(e),prover);
    pbes_expression pright = pbes_expression_prove(right(e),prover);
    if (is_true(pleft))
      return (is_and(e)? pright :
	      (is_or(e)? true_() : pright));
    if (is_false(pleft))
      return (is_and(e)? false_() :
	      (is_or(e)? pright : true_()));
    if (is_true(pright))
      return (is_and(e)? pleft :
	      (is_or(e)? true_() : true_()));
    if (is_false(pright))
      return (is_and(e)? false_() :
	      (is_or(e)? pleft : not_(pleft)));
  }

  /*
    else if ((is_forall(p))||(is_exists(p))) {
  }

 else if (is_not(p)){
 }
  */

 data_expression de = pbes_to_data(e);
#ifdef debug_prove
  gsVerboseMsg("PBES_EXPRESSION_PROVE --> prover: %s\n", pp(de).c_str());
#endif
 prover->set_formula(de);
 data_expression d = prover->get_bdd();
#ifdef debug_prove
  gsVerboseMsg("PBES_EXPRESSION_PROVE <-- prover: %s\n", pp(d).c_str());
#endif
 e = data_to_pbes_lazy(d);

#ifdef debug_prove
  gsVerboseMsg("PBES_EXPRESSION_PROVE end %s\n", pp(e).c_str());
#endif
 return e;

}



//======================================================================
// Rewrites (simplifies) e according to the
// rewriting rules of first-order logic.
// only works for quantifier-free expressions.
pbes_expression pbes_expression_prove(pbes_expression e, BDD_Prover* prover)
{

#ifdef debug_prove
  gsVerboseMsg("PBES_EXPRESSION_PROVE start %s\n", pp(e).c_str());
#endif

 data_expression de = pbes_to_data(e);
#ifdef debug_prove
  gsVerboseMsg("PBES_EXPRESSION_PROVE --> prover: %s\n", pp(de).c_str());
#endif
 prover->set_formula(de);
 data_expression d = prover->get_bdd();
#ifdef debug_prove
  gsVerboseMsg("PBES_EXPRESSION_PROVE <-- prover: %s\n", pp(d).c_str());
#endif
 e = data_to_pbes_lazy(d);

#ifdef debug_prove
  gsVerboseMsg("PBES_EXPRESSION_PROVE end %s\n", pp(e).c_str());
#endif
 return e;

}


















//======================================================================
 pbes_expression pbes_expression_simplify
 (pbes_expression expr, int* nq, variable_list& fv, BDD_Prover* prover)
//======================================================================
{
  PESdeep++;
#ifdef debug
  gsVerboseMsg("PBES_EXPRESSION_SIMPLIFY %d start:     %s\n",
	       PESdeep,pp(expr).c_str());
#endif

  fv = variable_list(); // fv is sorted before return
  *nq = 0;
  pbes_expression expr_simplified;

  if (is_and(expr))
    {
      // simplify left and right
      int nqlhs, nqrhs;
      variable_list fvlhs,fvrhs;
      pbes_expression slhs = pbes_expression_simplify(left(expr),&nqlhs,fvlhs,prover);
      pbes_expression srhs = pbes_expression_simplify(right(expr),&nqrhs,fvrhs,prover);
      *nq = nqlhs + nqrhs;
<<<<<<< HEAD
      *fv = fvlhs+fvrhs;
=======
      std::set_union(fvlhs.begin(), fvlhs.end(), fvrhs.begin(), fvrhs.end(), fv.begin());
>>>>>>> 3fb7bde6
      expr_simplified = and_(slhs,srhs);
      // (and_ already checks whether one of the sides is trivial T/F)
    }
  else if (is_or(expr))
    {
      // simplify left and right
      int nqlhs, nqrhs;
      variable_list fvlhs,fvrhs;
      pbes_expression slhs = pbes_expression_simplify(left(expr),&nqlhs,fvlhs,prover);
      pbes_expression srhs = pbes_expression_simplify(right(expr),&nqrhs,fvrhs,prover);
      *nq = nqlhs + nqrhs;
<<<<<<< HEAD
      *fv = dunion(fvlhs,fvrhs);
=======
      std::set_union(fvlhs.begin(), fvlhs.end(), fvrhs.begin(), fvrhs.end(), fv.begin());
>>>>>>> 3fb7bde6
      expr_simplified = or_(slhs,srhs);
    }
  else if (is_forall(expr) || is_exists(expr))
    {
      // simlify under quantifier
      int nq_under;
<<<<<<< HEAD
      data_variable_list fv_under;
      pbes_expression s_under =
	pbes_expression_simplify(arg(expr),&nq_under,&fv_under, prover);
=======
      variable_list fv_under;
      pbes_expression s_under =
	pbes_expression_simplify(arg(expr),&nq_under,fv_under, prover);
>>>>>>> 3fb7bde6
      // dit heeft waarschijnlijk geen zin:
      //      if (nq_under==0)
      //s_under = pbes_expression_prove(s_under,prover);

      // compute the list of actually bounded variables
      // (i.e., eliminate from the var those vars that do not occur free in s_under)
      std::set_intersection(fv_under.begin(), fv_under.end(), var(expr).begin(), var(expr).end(), new_quant_vars.end());
      std::set_difference(fv_under.begin(), fv_under.end(), new_quant_vars.begin(), new_quant_vars.end(), fv.end());

      // if any quantified vars left, try to eliminate them by enumeration
      if (!new_quant_vars.empty()){
#ifdef debug
	gsVerboseMsg("\n**********PBES_EXPRESSION_SIMPLIFY: calling enumerate_finite_domains for %s ******** new_quant_vars=%s\n",
		     pp(s_under).c_str(),pp(new_quant_vars).c_str());
#endif
	pbes_expression s_under_before = s_under;
	if (is_forall(expr))
	  s_under =
	    enumerate_finite_domains(true, &new_quant_vars, s_under_before, prover);
	else
	  s_under =
	    enumerate_finite_domains(false, &new_quant_vars, s_under_before, prover);
#ifdef debug
	gsVerboseMsg("\nPBES_EXPRESSION_SIMPLIFY: result of enumerate_finite_domains is %s\n",
		     pp(s_under).c_str());
#endif
      }
      // if any quantified vars left, keep them
      if (!new_quant_vars.empty())
	{
	  *nq = nq_under + 1;
	  if (is_forall(expr))
	    expr_simplified = forall(new_quant_vars, s_under);
	  else
	    expr_simplified = exists(new_quant_vars, s_under);
	}
      // else, lose the quantifier
      else
	{
	  *nq = nq_under;
	  expr_simplified = s_under;
	}
    }
  else if (is_data(expr))
    {
      /*
      // Sending to the prover.
      // !! don't know what happens if expr contains quantifiers.
      data_expression dexpr = data_expression(aterm_appl(expr));
#ifdef debug
      gsVerboseMsg("\nPBES_EXPRESSION_SIMPLIFY: it's data! pbes_expr %s, data_expr %s, sending to prover\n ",
		   pp(expr).c_str(), pp(dexpr).c_str());
#endif
      data_expression rdata = rewrite_data_expression (dexpr,prover);
      //      std::cerr<<" \nAAA ";
      expr_simplified = rdata;
      //std::cerr<<" \nBBB ";
#ifdef debug
      gsVerboseMsg("\nPBES_EXPRESSION_SIMPLIFY: back from prover: %s, counting free vars",
		   pp(expr_simplified).c_str());
#endif
      //std::cerr<<" \nCCC ";
      */
      data_expression data_simplified =
	data_expression_simplify(expr, fv, prover);
      expr_simplified = data_simplified;
    }
  //  else // expr is true, false or a propositional variable
  else
    {
      expr_simplified = expr;
    }


#ifdef debug
  gsVerboseMsg("PBES_EXPRESSION_SIMPLIFY %d end:     %s\n %d quantifiers, free vars: %s\n",
	       PESdeep,pp(expr_simplified).c_str(),*nq, new_data::pp(fv).c_str());
#endif

  std::sort(fv.begin(), fv.end());

  PESdeep--;
   return expr_simplified;
}
//======================================================================



/*
//rewrite the if expression according to the T/F values
//of subexpressions
data_expression data_expression_simplify_if()
{
}
*/



//======================================================================
data_expression data_expression_simplify
(data_expression d, variable_list *fv, BDD_Prover *prover)
//======================================================================
{
<<<<<<< HEAD
  namespace dname = mcrl2::data::data_expr;
=======
>>>>>>> 3fb7bde6

  data_expression e = d;

  // first, test whether it's a trivial if expression
  // apparently, this is a popular case (seen in examples)
  if (gsIsDataExprIf(d))  // is this the right test?
    {
#ifdef debug
      gsVerboseMsg("DATA_EXPRESSION_SIMPLIFY: IS IF!\n");
#endif
      data_expression_list::iterator i = DEPRECATED_FUNCTION_ARGUMENTS(d).begin();
      data_expression d1 = *i;
      i++;
      data_expression d2 = *i;
      i++;
      data_expression d3 = *i;
      if (sort_bool_::is_true__function_symbol(d1)) return data_expression_simplify(d2,fv,prover);
      if (sort_bool_::is_false__function_symbol(d1)) return data_expression_simplify(d3,fv,prover);
      if ((sort_bool_::is_true__function_symbol(d2)) && (sort_bool_::is_false__function_symbol(d3)))
	return data_expression_simplify(d1,fv,prover);
      if ((sort_bool_::is_true__function_symbol(d3)) && (sort_bool_::is_false__function_symbol(d2)))
	return (sort_bool_::not_(data_expression_simplify(d1,fv,prover)));
    }

     // call prover
#ifdef use_prover
  prover->set_formula(d);
  e = prover->get_bdd();
#endif


  // call rewriter
  data_expression f = e;
  // rewrite
#ifdef use_rewriter
  Rewriter* r = prover->get_rewriter();
  f = r->rewrite(e);
#endif

  // fill in the list of occuring variables
  std::set<variable> setfv = find_all_variables(d);
  for (std::set<variable>::iterator i=setfv.begin(); i!=setfv.end();i++)
    *fv = push_back(*fv,*i);
  return f;
}














//======================================================================
pbes_expression enumerate_rec(bool forall,
			      variable_list vars,
			      variable_list::iterator v,
			      data_expression_list instance,
			      pbes_expression p,
			      BDD_Prover *prover)
{
  if (v == vars.end()){
    // compute the new instance of p

#ifdef debug
    gsVerboseMsg("ENUMERATE_REC: new instance: %s\n",pp(instance).c_str());
#endif

    pbes_expression p_instance = pbes_expression_instantiate(p, vars, instance);

#ifdef pbes_expression_prove_in_enumerate_rec
#ifdef debug
    gsVerboseMsg("ENUMERATE_REC: p_instance: %s\n",pp(p_instance).c_str());
#endif
      p_instance = pbes_expression_prove(p_instance,prover);
#ifdef debug
    gsVerboseMsg("ENUMERATE_REC: rewritten: %s\n",pp(p_instance).c_str());
#endif
#endif

    return p_instance;
  }

  //  gsVerboseMsg("ENUMERATE_REC: processing variable %s\n",pp(v->name()).c_str());
  data_expression_list domain =
    si.get_enumeration(v->sort());

#ifdef debug
  gsVerboseMsg("************ Sort %s instantiated as: %s\n",
	       pp(v->sort()).c_str(), pp(domain).c_str());
#endif

  pbes_expression p_here = forall ? true_() : false_();
  data_expression_list::iterator i = domain.begin();
  for (; i != domain.end(); i++)
    {
      //  gsVerboseMsg("---- %s = %s", pp(v->name()).c_str(), pp(*i).c_str());
      variable_list::iterator vv = v; vv++;
      pbes_expression p_i = enumerate_rec(forall,vars,vv,instance+(*i),p, prover);
      if (forall)
	{ // check whether we can stop immediately
	  if (is_false(p_i)) {
	    p_here = false_();
	    return p_here;
	  }
	  else {
	    pbes_expression p_here_copy = pbes_expression(p_here);
	    p_here = and_(p_here_copy,p_i);
	    //gsVerboseMsg(" A ");
	  }
	}
      else // it's an exist quantification
	{
	  if (is_true(p_i)) {
	    p_here = true_();
	    return p_here;
	  }
	  else {
	    pbes_expression p_here_copy = pbes_expression(p_here);
	    p_here = or_(p_here_copy,p_i);
	    //gsVerboseMsg(" A ");
	  }
	}
    }
  // else, if this domain is empty
  return p_here;
}






//======================================================================
pbes_expression enumerate_finite_domains
(bool forall, variable_list& variables, pbes_expression p, BDD_Prover *prover)
//======================================================================

// - instantiate all finite domain variables from var
// with their domain's elements
// - return the \/ composition of the resulting p's
// - in the end, var will only contain the infinite-domain variables
{
  // make a separate list of finite domain variables
  variable_list finite_domain_vars;

  for (variable_list::iterator v = var->begin(); v != var->end(); v++)
    {
      sort_expression vsort = v->sort();

      //// gsVerboseMsg("enumerate_finite_domains::: v= %s, vsort= %s\n",pp(*v).c_str(), pp(vsort).c_str());

      if (si.is_finite(vsort))
	finite_domain_vars = push_back(finite_domain_vars, (*v));
    }

  // eliminate the finite vars from the var list
  variable_list temporary;
  std::set_difference(var.begin(), var.end(), finite_domain_vars.begin(), finite_domain_vars.end(), temporary.end());
  variables.swap(temporary);

#ifdef debug
  gsVerboseMsg("ENUMERATE_FINITE_DOMAINS: finite vars %s, infinte vars %s\n",
	       pp(finite_domain_vars).c_str(), pp(*var).c_str());
#endif

  // instantiate the finite vars
  data_expression_list dl;
  pbes_expression p_enumeration=
    enumerate_rec(forall, finite_domain_vars, finite_domain_vars.begin(),
		  dl,p, prover);
  return p_enumeration;
  //  return (pbes_expression_prove(p_enumeration,prover));
}
//======================================================================










//======================================================================
void pbes_solver::solve_equation_interactive(propositional_variable X,
					     pbes_expression defX,
					     pbes_expression approx)
{
  // To implement later.
}
//======================================================================






//======================================================================
// i need a safe and fast way to translate pbes_expressions to
// ATermAppls understood by the prover.
// Via data expressions, it's too expensive and unsure
// ( It seems difficult to properly translate pbes quantifiers to
// data quantifiers)
// !! The prover can't use quantifiers anyway.
// They should be translated as functions.
//
// The code below is an unsuccesful attempt
// (because pbes_to_data causes assertion failures)
bool pbes_expression_compare
(pbes_expression p, pbes_expression q, BDD_Prover* prover)
{
  if (p == q) return true;
  // if no quantifiers and no predicates, call the prover
#ifdef debug
  gsVerboseMsg("Comparing %s (%d) and %s (%d)\n",
	       pp(p).c_str(),p.is_bes(),pp(q).c_str(),is_bes(q));
#endif
  //  if ((!contains_quantifiers(p))&&(!contains_quantifiers(q)))
    {
      data_expression dp = pbes_to_data(p);
      data_expression dq = pbes_to_data(q);
      ATermAppl formula = gsMakeDataExprEq((ATermAppl)dp,(ATermAppl)dq);
#ifdef debug
      gsVerboseMsg(" COMPARE -->prover: %s\n",pp(formula).c_str());
#endif
      prover->set_formula(formula);
      Answer a = prover->is_tautology();
#ifdef debug
      gsVerboseMsg(" <--prover: %s\n",
		   ((a==answer_yes)?"YES":((a==answer_no)?"NO":"DON'T KNOW")));
#endif
      return ((a == answer_yes)?true:false);
    }

  // else, improvise
#ifdef debug
  gsVerboseMsg("The prover cannot compare expressions with quantifiers \n");
#endif
  return false;
}
//======================================================================



















/*

//======================================================================
//  EXTRA REWRITE RULES
//======================================================================
 void addrule__b_and_not_b(Rewriter* rewriter){
  gsVerboseMsg("adding rule b && !b == false\n");
  ATermAppl b = gsMakeDataVarId(gsString2ATermAppl("b"),gsMakeSortExprBool());
  ATermAppl lhs = gsMakeDataExprAnd(b,gsMakeDataExprNot(b));
  ATermAppl rule = gsMakeDataEqn(ATmakeList1((ATerm) b),
				 gsMakeNil(),
				 lhs,
				 gsMakeDataExprFalse());
  if (rewriter->addRewriteRule(rule) == false)
    gsErrorMsg("could not add rewrite rule b&&!b==false");
  gsVerboseMsg("Added rule: %s\n",pp(rule).c_str());
}


//======================================================================

*/












































//======================================================================
//======================================================================
//======================================================================
//======================================================================
//======================================================================
//======================================================================

// not used anymore:::::::


//======================================================================
<<<<<<< HEAD
void free_vars_and_no_quants(data_expression d, int* nq, data_variable_list *fv)
=======
void free_vars_and_no_quants(data_expression d, int* nq, variable_list *fv)
>>>>>>> 3fb7bde6
// fills in the number of quantifiers and the list of free vars in expression d
//!! can be more efficient if we assume there are no quantifiers in data expressions
//======================================================================
{

<<<<<<< HEAD
  using namespace data_expr;
=======
>>>>>>> 3fb7bde6

  data_expression head = DEPRECATED_FUNCTION_HEAD(d);
  data_expression_list args = DEPRECATED_FUNCTION_ARGUMENTS(d);

  //  gsVerboseMsg("FREE_VARS_AND_NO_QUANTS: data expr is %s, head is %s, args are %s\n",
  //       pp(d).c_str(),pp(head).c_str(),pp(args).c_str());

  // data variable?
  if (is_variable(d)) {
    fv.push_back(variable(head));
    *nq = 0;
  }
  // quantifier?
  else if (gsIsBinder(head))
    {
      int nq_under;
      variable_list fv_under;
      variable_list qvars(atermpp::term_list_iterator< variable >(list_arg1(head)), atermpp::term_list_iterator< variable >());
      free_vars_and_no_quants(arg2(d),&nq_under, &fv_under);
      *nq = nq_under + 1;
      std::set_difference(fv_under.begin, fv_under.end(), qvars.begin(), qvars.end(), fv.end());
    }

  // number, function or operator?
  else if (!args.empty())
    {
      // collect free variables from all subexpressions
      *nq = 0;
      int nqsub;
      variable_list fvsub;
      while (data_expression_list::const_iterator i = args.begin(); i != args.end(); ++i){
	free_vars_and_no_quants(*i,&nqsub,&fvsub);
        variable_list temporary;
        std::set_union(fv.begin(), fv.end(), fvsub.begin(), fvsub.end(), temporary.end());
        fv.swap(temporary);
	*nq = *nq + nqsub;
      }
      /*
      int nqlhs, nqrhs;
      variable_list fvlhs,fvrhs;
      free_vars_and_no_quants(args.front(),&nqlhs,&fvlhs);
      args = pop_front(args);
      if (!args.empty())
	free_vars_and_no_quants(args.front(),&nqrhs,&fvrhs);
      else nqrhs = 0;
      *nq = nqlhs + nqrhs;
      *fv = dunion(fvlhs,fvrhs);
      */
    }

  // number, boolean
  else
    {
      *nq = 0;
    }
}

}
<|MERGE_RESOLUTION|>--- conflicted
+++ resolved
@@ -16,10 +16,7 @@
 #include <fstream>
 #include <string>
 #include <utility>
-<<<<<<< HEAD
-=======
 #include <algorithm>
->>>>>>> 3fb7bde6
 
 //PBESsolve dedicated libraries
 #include "mcrl2/pbes/gauss.h"
@@ -71,16 +68,6 @@
 
 sort_instantiator si;
 
-<<<<<<< HEAD
-// some extra needed functions on data_variable_lists and data_expressions
-bool var_in_list(data_variable vx, data_variable_list y);
-data_variable_list intersect(data_variable_list x, data_variable_list y);
-data_variable_list substract(data_variable_list x, data_variable_list y);
-data_variable_list dunion(data_variable_list x, data_variable_list y);
-void dunion(data_variable_list *x, data_variable_list y);
-
-=======
->>>>>>> 3fb7bde6
 /// \brief Returns the head of the data expression t.
 /// \return The head of the data expression.
 /// \deprecated
@@ -308,11 +295,7 @@
 // from generic_parameters with the corresponding data expressions
 // from actual_parameters
 pbes_expression pbes_expression_instantiate(pbes_expression solX,
-<<<<<<< HEAD
-						   data_variable_list generic_parameters,
-=======
 						   variable_list& generic_parameters,
->>>>>>> 3fb7bde6
 						   data_expression_list actual_parameters)
 //================================================
 {
@@ -438,42 +421,24 @@
 //======================================================================
 {
  using namespace pbes_expr;
-<<<<<<< HEAD
- namespace dname = mcrl2::data::data_expr;
- namespace sname = mcrl2::data::sort_expr;
-=======
->>>>>>> 3fb7bde6
 
 #ifdef debug2
  gsVerboseMsg("P2D: %s\n",pp(e).c_str());
 #endif
  if (is_data(e)) return e; //  of data_expression(aterm_appl(e)) ??;
-<<<<<<< HEAD
- else if (is_true(e)) return dname::true_();
- else if(is_false(e)) return dname::false_();
- else if (is_and(e))
-	return dname::and_(pbes_to_data(left(e)),pbes_to_data(right(e)));
- else if (is_or(e))
-	return dname::or_(pbes_to_data(left(e)),pbes_to_data(right(e)));
-=======
  else if (sort_bool_::is_true__function_symbol(e)) return sort_bool_::true_();
  else if(sort_bool_::is_true__function_symbol(e)) return sort_bool_::false_();
  else if (sort_bool_::is_and__application(e))
 	return sort_bool_::and_(pbes_to_data(left(e)),pbes_to_data(right(e)));
  else if (sort_bool_::is_or__application(e))
 	return sort_bool_::or_(pbes_to_data(left(e)),pbes_to_data(right(e)));
->>>>>>> 3fb7bde6
  /*
  else if (is_forall(e))
    {
      aterm_appl x =
        gsMakeBinder(gsMakeForall(),var(e),pbes_to_data(arg(e)));
      return (gsMakeDataExprExists(x));
-<<<<<<< HEAD
-     //implement_data_data_expr(x,spec);
-=======
      //implement_data_expr(x,spec);
->>>>>>> 3fb7bde6
      // (if implement, then there is no way back anymore!)
    }
  else if (is_exists(e))
@@ -567,20 +532,11 @@
 //======================================================================
 {
  namespace pname = pbes_expr;
-<<<<<<< HEAD
- namespace sname = mcrl2::data::sort_expr;
-
- if (dname::is_true(d))
-   return pname::true_();
- else if (dname::is_false(d))
-   return pname::false_();
-=======
 
  if (sort_bool_::is_true__function_symbol(d))
    return sort_bool_::true_();
  else if (sort_bool_::is_false__function_symbol(d))
    return sort_bool_::false_();
->>>>>>> 3fb7bde6
 
  // if d doesn't contain any predicate variables,
  // leave it as it is
@@ -645,24 +601,14 @@
      gsVerboseMsg("Sub pbes_expressions are: %s, %s, %s\n",
 		  pp(ptest).c_str(),pp(ptrue).c_str(),pp(pfalse).c_str());
 #endif
-<<<<<<< HEAD
-     // Below both dname and pname are used,
-=======
->>>>>>> 3fb7bde6
      // because the translation is lazy and therefore
      // the pbes_expression "true"
      // will in fact be "true".
      // pname::is_true( val(true) ) returns false... Suggest change?!
      /*
-<<<<<<< HEAD
-     if ((dname::is_true(ptest)) || (pname::is_true(ptest)))
-       return ptrue;
-     if ((dname::is_false(ptest)) || (pname::is_false(ptest)))
-=======
      if ((sort_bool_::is_true__function_symbol(ptest)) || (pname::is_true(ptest)))
        return ptrue;
      if ((sort_bool_::is_false__function_symbol(ptest)) || (pname::is_false(ptest)))
->>>>>>> 3fb7bde6
        return pfalse;
      if (((sort_bool_::is_true__function_symbol(ptrue)) || (pname::is_true(ptrue)) )
 	 &&
@@ -701,13 +647,7 @@
 
   // arg1 is not reliable
 
-<<<<<<< HEAD
- namespace dname = mcrl2::data::data_expr;
  namespace pname = pbes_expr;
- namespace sname = mcrl2::data::sort_expr;
-=======
- namespace pname = pbes_expr;
->>>>>>> 3fb7bde6
 
  data_expression head = DEPRECATED_FUNCTION_HEAD(d);
  if (is_variable(head))
@@ -721,21 +661,12 @@
 	 else
 		return d;
     }
-<<<<<<< HEAD
- else if (dname::is_true(d)) return pname::true_();
- else if (dname::is_false(d)) return pname::false_();
- else if (dname::is_and(d))
-	return pname::and_(data_to_pbes_greedy(arg1(d)),
-										 data_to_pbes_greedy(arg2(d)));
- else if (dname::is_or(d))
-=======
  else if (sort_bool_::is_true__function_symbol(d)) return pname::true_();
  else if (sort_bool_::is_false__function_symbol(d)) return pname::false_();
  else if (sort_bool_::is_and__application(d))
 	return pname::and_(data_to_pbes_greedy(arg1(d)),
 										 data_to_pbes_greedy(arg2(d)));
  else if (sort_bool_::is_or__application(d))
->>>>>>> 3fb7bde6
 	return pname::and_(data_to_pbes_greedy(arg1(d)),
 										 data_to_pbes_greedy(arg2(d)));
 
@@ -882,11 +813,7 @@
       pbes_expression slhs = pbes_expression_simplify(left(expr),&nqlhs,fvlhs,prover);
       pbes_expression srhs = pbes_expression_simplify(right(expr),&nqrhs,fvrhs,prover);
       *nq = nqlhs + nqrhs;
-<<<<<<< HEAD
-      *fv = fvlhs+fvrhs;
-=======
       std::set_union(fvlhs.begin(), fvlhs.end(), fvrhs.begin(), fvrhs.end(), fv.begin());
->>>>>>> 3fb7bde6
       expr_simplified = and_(slhs,srhs);
       // (and_ already checks whether one of the sides is trivial T/F)
     }
@@ -898,26 +825,16 @@
       pbes_expression slhs = pbes_expression_simplify(left(expr),&nqlhs,fvlhs,prover);
       pbes_expression srhs = pbes_expression_simplify(right(expr),&nqrhs,fvrhs,prover);
       *nq = nqlhs + nqrhs;
-<<<<<<< HEAD
-      *fv = dunion(fvlhs,fvrhs);
-=======
       std::set_union(fvlhs.begin(), fvlhs.end(), fvrhs.begin(), fvrhs.end(), fv.begin());
->>>>>>> 3fb7bde6
       expr_simplified = or_(slhs,srhs);
     }
   else if (is_forall(expr) || is_exists(expr))
     {
       // simlify under quantifier
       int nq_under;
-<<<<<<< HEAD
-      data_variable_list fv_under;
-      pbes_expression s_under =
-	pbes_expression_simplify(arg(expr),&nq_under,&fv_under, prover);
-=======
       variable_list fv_under;
       pbes_expression s_under =
 	pbes_expression_simplify(arg(expr),&nq_under,fv_under, prover);
->>>>>>> 3fb7bde6
       // dit heeft waarschijnlijk geen zin:
       //      if (nq_under==0)
       //s_under = pbes_expression_prove(s_under,prover);
@@ -1021,10 +938,6 @@
 (data_expression d, variable_list *fv, BDD_Prover *prover)
 //======================================================================
 {
-<<<<<<< HEAD
-  namespace dname = mcrl2::data::data_expr;
-=======
->>>>>>> 3fb7bde6
 
   data_expression e = d;
 
@@ -1370,20 +1283,12 @@
 
 
 //======================================================================
-<<<<<<< HEAD
-void free_vars_and_no_quants(data_expression d, int* nq, data_variable_list *fv)
-=======
 void free_vars_and_no_quants(data_expression d, int* nq, variable_list *fv)
->>>>>>> 3fb7bde6
 // fills in the number of quantifiers and the list of free vars in expression d
 //!! can be more efficient if we assume there are no quantifiers in data expressions
 //======================================================================
 {
 
-<<<<<<< HEAD
-  using namespace data_expr;
-=======
->>>>>>> 3fb7bde6
 
   data_expression head = DEPRECATED_FUNCTION_HEAD(d);
   data_expression_list args = DEPRECATED_FUNCTION_ARGUMENTS(d);
