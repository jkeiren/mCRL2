// Author(s): Wieger Wesselink
// Copyright: see the accompanying file COPYING or copy at
// https://svn.win.tue.nl/trac/MCRL2/browser/trunk/COPYING
//
// Distributed under the Boost Software License, Version 1.0.
// (See accompanying file LICENSE_1_0.txt or copy at
// http://www.boost.org/LICENSE_1_0.txt)
//
/// \file gauss_elimination_test.cpp
/// \brief Gauss elimination tests.

#define MCRL2_GAUSS_ELIMINATION_DEBUG

#include <iostream>
#include <iterator>
#include <utility>
#include <boost/test/minimal.hpp>
#include <boost/algorithm/string.hpp>
<<<<<<< HEAD
#include "mcrl2/data/rewriter.h"
#include "mcrl2/data/utility.h"
=======
#include "mcrl2/new_data/rewriter.h"
#include "mcrl2/new_data/utility.h"
>>>>>>> 3fb7bde6
#include "mcrl2/pbes/pbes.h"
#include "mcrl2/pbes/lps2pbes.h"
#include "mcrl2/pbes/txt2pbes.h"
#include "mcrl2/pbes/rewriter.h"
#include "mcrl2/pbes/gauss_elimination.h"
#include "mcrl2/pbes/bes_algorithms.h"
#include "mcrl2/pbes/pbes2bool.h"

<<<<<<< HEAD
using namespace std;
=======
>>>>>>> 3fb7bde6
using namespace mcrl2;

std::string BES1 =
  "pbes mu X = X;                                           \n"
  "                                                         \n"
  "init X;                                                  \n"
  ;

std::string BES2 =
  "pbes nu X = X;                                           \n"
  "                                                         \n"
  "init X;                                                  \n"
  ;

std::string BES3 =
  "pbes mu X = Y;                                           \n"
  "     nu Y = X;                                           \n"
  "                                                         \n"
  "init X;                                                  \n"
  ;

std::string BES4 =
  "pbes nu Y = X;                                           \n"
  "     mu X = Y;                                           \n"
  "                                                         \n"
  "init X;                                                  \n"
  ;

std::string BES5 =
  "pbes mu X1 = X2;                                         \n"
  "     nu X2 = X1 || X3;                                   \n"
  "     mu X3 = X4 && X5;                                   \n"
  "     nu X4 = X1;                                         \n"
  "     nu X5 = X1 || X3;                                   \n"
  "                                                         \n"
  "init X1;                                                 \n"
  ;

std::string BES6 =
  "pbes nu X1 = X2 && X1;                                   \n"
  "     mu X2 = X1 || X3;                                   \n"
  "     nu X3 = X3;                                         \n"
  "                                                         \n"
  "init X1;                                                 \n"
  ;

std::string BES7 =
  "pbes nu X1 = X2 && X3;                                   \n"
  "     nu X2 = X4 && X5;                                   \n"
  "     nu X3 = true;                                       \n"
  "     nu X4 = false;                                      \n"
  "     nu X5 = X6;                                         \n"
  "     nu X6 = X5;                                         \n"
  "                                                         \n"
  "init X1;                                                 \n"
  ;

std::string BES8 =
  "pbes nu X1 = X2 && X1;                                   \n"
  "     mu X2 = X1;                                         \n"
  "                                                         \n"
  "init X1;                                                 \n"
  ;

void test_bes(std::string bes_spec, bool expected_result)
{
  pbes_system::pbes<> p = pbes_system::txt2pbes(bes_spec);
  int result = pbes_system::pbes_gauss_elimination(p);
  switch (result) {
    case 0: std::cout << "FALSE" << std::endl; break;
    case 1: std::cout << "TRUE" << std::endl; break;
    case 2: std::cout << "UNKNOWN" << std::endl; break;
  }
  BOOST_CHECK( (expected_result == false && result == 0) || (expected_result == true && result == 1) );

  // BOOST_CHECK(pbes2bool(p) == expected_result);
  // this gives assertion failures in pbes2bool
}

void test_bes_examples()
{
  test_bes(BES1, false);
  test_bes(BES2, true);
  test_bes(BES3, false);
  test_bes(BES4, true);
  test_bes(BES5, false);
  test_bes(BES6, true);
  test_bes(BES7, false);
  test_bes(BES8, true);
}

const std::string ABP_SPECIFICATION =
  "% This file contains the alternating bit protocol, as described in W.J.    \n"
  "% Fokkink, J.F. Groote and M.A. Reniers, Modelling Reactive Systems.       \n"
  "%                                                                          \n"
  "% The only exception is that the domain D consists of two data elements to \n"
  "% facilitate simulation.                                                   \n"
  "                                                                           \n"
  "sort                                                                       \n"
  "  D     = struct d1 | d2;                                                  \n"
  "  Error = struct e;                                                        \n"
  "                                                                           \n"
  "act                                                                        \n"
  "  r1,s4: D;                                                                \n"
  "  s2,r2,c2: D # Bool;                                                      \n"
  "  s3,r3,c3: D # Bool;                                                      \n"
  "  s3,r3,c3: Error;                                                         \n"
  "  s5,r5,c5: Bool;                                                          \n"
  "  s6,r6,c6: Bool;                                                          \n"
  "  s6,r6,c6: Error;                                                         \n"
  "  i;                                                                       \n"
  "                                                                           \n"
  "proc                                                                       \n"
  "  S(b:Bool)     = sum d:D. r1(d).T(d,b);                                   \n"
  "  T(d:D,b:Bool) = s2(d,b).(r6(b).S(!b)+(r6(!b)+r6(e)).T(d,b));             \n"
  "                                                                           \n"
  "  R(b:Bool)     = sum d:D. r3(d,b).s4(d).s5(b).R(!b)+                      \n"
  "                  (sum d:D.r3(d,!b)+r3(e)).s5(!b).R(b);                    \n"
  "                                                                           \n"
  "  K             = sum d:D,b:Bool. r2(d,b).(i.s3(d,b)+i.s3(e)).K;           \n"
  "                                                                           \n"
  "  L             = sum b:Bool. r5(b).(i.s6(b)+i.s6(e)).L;                   \n"
  "                                                                           \n"
  "init                                                                       \n"
  "  allow({r1,s4,c2,c3,c5,c6,i},                                             \n"
  "    comm({r2|s2->c2, r3|s3->c3, r5|s5->c5, r6|s6->c6},                     \n"
  "        S(true) || K || L || R(true)                                       \n"
  "    )                                                                      \n"
  "  );                                                                       \n"
  ;

const std::string FORMULA  = "[true*]<true*>true";

void test_abp()
{
  bool timed = false;
<<<<<<< HEAD
  specification spec    = lps::mcrl22lps(ABP_SPECIFICATION);
  modal::state_formula formula = modal::detail::mcf2statefrm(FORMULA, spec);

  pbes<> p = pbes_system::lps2pbes(spec, formula, timed);
=======
  lps::specification spec      = lps::mcrl22lps(ABP_SPECIFICATION);
  modal::state_formula formula = modal::detail::mcf2statefrm(FORMULA, spec);

  pbes_system::pbes<> p = pbes_system::lps2pbes(spec, formula, timed);
>>>>>>> 3fb7bde6
  int result = pbes_system::pbes_gauss_elimination(p);
  switch (result) {
    case 0: std::cout << "FALSE" << std::endl; break;
    case 1: std::cout << "TRUE" << std::endl; break;
    case 2: std::cout << "UNKNOWN" << std::endl; break;
  }
}

void test_bes()
{
  using namespace bes;

  typedef core::term_traits<boolean_expression> tr;

  boolean_variable X("X");
  boolean_variable Y("Y");

  // empty boolean equation system
  atermpp::vector<boolean_equation> empty;

  pbes_system::fixpoint_symbol mu = pbes_system::fixpoint_symbol::mu();
  pbes_system::fixpoint_symbol nu = pbes_system::fixpoint_symbol::nu();

  // pbes mu X = X;
  //
  // init X;
  boolean_equation e1(mu, X, X);
  boolean_equation_system<> bes1(empty , X);
  bes1.equations().push_back(e1);

  // pbes nu X = X;
  //
  // init X;
  boolean_equation e2(nu, X, X);
  boolean_equation_system<> bes2(empty , X);
  bes2.equations().push_back(e2);

  // pbes mu X = Y;
  //      nu Y = X;
  //
  // init X;
  boolean_equation e3(mu, X, Y);
  boolean_equation e4(nu, Y, X);
  boolean_equation_system<> bes3(empty, X);
  bes3.equations().push_back(e3);
  bes3.equations().push_back(e4);

  // pbes nu Y = X;
  //      mu X = Y;
  //
  // init X;
  boolean_equation_system<> bes4(empty, X);
  bes4.equations().push_back(e4);
  bes4.equations().push_back(e3);

  BOOST_CHECK(gauss_elimination(bes1) == false);
  BOOST_CHECK(gauss_elimination(bes2) == true);
  BOOST_CHECK(gauss_elimination(bes3) == false);
  BOOST_CHECK(gauss_elimination(bes4) == true);
}

int test_main(int argc, char** argv)
{
  MCRL2_ATERMPP_INIT_DEBUG(argc, argv)

  test_bes();
  test_abp();
  test_bes_examples();

  return 0;
}<|MERGE_RESOLUTION|>--- conflicted
+++ resolved
@@ -16,13 +16,8 @@
 #include <utility>
 #include <boost/test/minimal.hpp>
 #include <boost/algorithm/string.hpp>
-<<<<<<< HEAD
-#include "mcrl2/data/rewriter.h"
-#include "mcrl2/data/utility.h"
-=======
 #include "mcrl2/new_data/rewriter.h"
 #include "mcrl2/new_data/utility.h"
->>>>>>> 3fb7bde6
 #include "mcrl2/pbes/pbes.h"
 #include "mcrl2/pbes/lps2pbes.h"
 #include "mcrl2/pbes/txt2pbes.h"
@@ -31,10 +26,6 @@
 #include "mcrl2/pbes/bes_algorithms.h"
 #include "mcrl2/pbes/pbes2bool.h"
 
-<<<<<<< HEAD
-using namespace std;
-=======
->>>>>>> 3fb7bde6
 using namespace mcrl2;
 
 std::string BES1 =
@@ -171,17 +162,10 @@
 void test_abp()
 {
   bool timed = false;
-<<<<<<< HEAD
-  specification spec    = lps::mcrl22lps(ABP_SPECIFICATION);
-  modal::state_formula formula = modal::detail::mcf2statefrm(FORMULA, spec);
-
-  pbes<> p = pbes_system::lps2pbes(spec, formula, timed);
-=======
   lps::specification spec      = lps::mcrl22lps(ABP_SPECIFICATION);
   modal::state_formula formula = modal::detail::mcf2statefrm(FORMULA, spec);
 
   pbes_system::pbes<> p = pbes_system::lps2pbes(spec, formula, timed);
->>>>>>> 3fb7bde6
   int result = pbes_system::pbes_gauss_elimination(p);
   switch (result) {
     case 0: std::cout << "FALSE" << std::endl; break;
