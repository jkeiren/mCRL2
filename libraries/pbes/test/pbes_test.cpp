--- conflicted
+++ resolved
@@ -20,12 +20,8 @@
 #include <boost/filesystem/operations.hpp>
 #include "mcrl2/atermpp/make_list.h"
 #include "mcrl2/atermpp/set.h"
-<<<<<<< HEAD
-#include "mcrl2/data/utility.h"
-=======
 #include "mcrl2/new_data/utility.h"
 #include "mcrl2/new_data/variable.h"
->>>>>>> 3fb7bde6
 #include "mcrl2/pbes/pbes.h"
 #include "mcrl2/pbes/pbes_parse.h"
 #include "mcrl2/pbes/pbes_translate.h"
@@ -36,20 +32,12 @@
 #include "mcrl2/pbes/complement.h"
 
 using namespace mcrl2;
-<<<<<<< HEAD
-using atermpp::make_list;
-using core::identifier_string;
-using data::data_expression;
-using data::data_variable;
-using data::multiset_identifier_generator;
-=======
 using new_data::make_vector;
 using core::identifier_string;
 using new_data::data_expression;
 using new_data::variable;
 using new_data::basic_sort;
 using new_data::multiset_identifier_generator;
->>>>>>> 3fb7bde6
 using modal::detail::mcf2statefrm;
 using modal::state_formula;
 using lps::mcrl22lps;
@@ -230,17 +218,10 @@
   pbes<> p;
   std::stringstream s(TEXT);
   s >> p;
-<<<<<<< HEAD
-  atermpp::set<data_variable> freevars = p.free_variables();
-  std::cout << freevars.size() << std::endl;
-  BOOST_CHECK(freevars.size() == 3);
-  for (atermpp::set< data_variable >::iterator i = freevars.begin(); i != freevars.end(); ++i)
-=======
   atermpp::set<variable> freevars = p.free_variables();
   std::cout << freevars.size() << std::endl;
   BOOST_CHECK(freevars.size() == 3);
   for (atermpp::set< variable >::iterator i = freevars.begin(); i != freevars.end(); ++i)
->>>>>>> 3fb7bde6
   {
     std::cout << "<var>" << mcrl2::core::pp(*i) << std::endl;
   }
@@ -266,13 +247,8 @@
 
 void test_quantifier_rename_builder()
 {
-<<<<<<< HEAD
-  using namespace pbes_system::pbes_expr;
-  namespace d = data::data_expr;
-=======
   using namespace pbes_system;
   using namespace pbes_system::pbes_expr;
->>>>>>> 3fb7bde6
 
   variable mN("m", basic_sort("N"));
   variable nN("n", basic_sort("N"));
@@ -306,17 +282,10 @@
 void test_complement_method_builder()
 {
   using namespace pbes_system::pbes_expr;
-<<<<<<< HEAD
-  namespace d = data::data_expr;
-
-  data_variable X("x", data::sort_expr::bool_());
-  data_variable Y("y", data::sort_expr::bool_());
-=======
   namespace d = new_data::sort_bool_;
 
   variable X("x", new_data::sort_bool_::bool_());
   variable Y("y", new_data::sort_bool_::bool_());
->>>>>>> 3fb7bde6
 
   pbes_expression p = or_(and_(X,Y), and_(Y,X));
   pbes_expression q = and_(or_(d::not_(X), d::not_(Y)), or_(d::not_(Y),d::not_(X)));
@@ -329,10 +298,6 @@
 void test_pbes_expression()
 {
   namespace p = pbes_system::pbes_expr;
-<<<<<<< HEAD
-  namespace d = data::data_expr;
-=======
->>>>>>> 3fb7bde6
 
   variable x1("x1", basic_sort("X"));
   pbes_expression e = x1;
