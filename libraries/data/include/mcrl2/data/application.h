--- conflicted
+++ resolved
@@ -327,69 +327,6 @@
       assert(detail::check_whether_sorts_match<data_expression_list>(head, {arg1, other_arguments...}));
     }
 
-/*    /// \brief Constructor.
-    application(const data_expression& head,
-                const data_expression& arg1)
-      : data_expression(atermpp::term_appl<aterm>(core::detail::function_symbol_DataAppl(2),head,arg1))
-    {
-      assert(detail::check_whether_sorts_match<data_expression_list>(head, {arg1}));
-    }
-
-    /// \brief Constructor.
-    application(const data_expression& head,
-                const data_expression& arg1,
-                const data_expression& arg2)
-      : data_expression(atermpp::term_appl<aterm>(core::detail::function_symbol_DataAppl(3),head,arg1,arg2))
-    {
-      assert(detail::check_whether_sorts_match<data_expression_list>(head, {arg1, arg2}));
-    }
-
-    /// \brief Constructor.
-    application(const data_expression& head,
-                const data_expression& arg1,
-                const data_expression& arg2,
-                const data_expression& arg3)
-      : data_expression(atermpp::term_appl<aterm>(core::detail::function_symbol_DataAppl(4),head,arg1,arg2,arg3))
-    {
-      assert(detail::check_whether_sorts_match<data_expression_list>(head, {arg1, arg2, arg3}));
-    }
-
-    /// \brief Constructor.
-    application(const data_expression& head,
-                const data_expression& arg1,
-                const data_expression& arg2,
-                const data_expression& arg3,
-                const data_expression& arg4)
-      : data_expression(atermpp::term_appl<aterm>(core::detail::function_symbol_DataAppl(5),head,arg1,arg2,arg3,arg4))
-    {
-      assert(detail::check_whether_sorts_match<data_expression_list>(head, {arg1, arg2, arg3, arg4}));
-    }
-
-    /// \brief Constructor
-    application(const data_expression& head,
-                const data_expression& arg1,
-                const data_expression& arg2,
-                const data_expression& arg3,
-                const data_expression& arg4,
-                const data_expression& arg5)
-      : data_expression(atermpp::term_appl<aterm>(core::detail::function_symbol_DataAppl(6),head,arg1,arg2,arg3,arg4,arg5))
-    {
-      assert(detail::check_whether_sorts_match<data_expression_list>(head, {arg1, arg2, arg3, arg4, arg5}));
-    }
-
-    /// \brief Constructor
-    application(const data_expression& head,
-                const data_expression& arg1,
-                const data_expression& arg2,
-                const data_expression& arg3,
-                const data_expression& arg4,
-                const data_expression& arg5,
-                const data_expression& arg6)
-      : data_expression(atermpp::term_appl<aterm>(core::detail::function_symbol_DataAppl(7),head,arg1,arg2,arg3,arg4,arg5,arg6))
-    {
-      assert(detail::check_whether_sorts_match<data_expression_list>(head, {arg1, arg2, arg3, arg4, arg5, arg6}));
-    } */
-
     /// \brief Constructor.
     /// \param term A term
     explicit application(const atermpp::aterm& term)
@@ -487,7 +424,6 @@
       assert(detail::check_whether_sorts_match(head,data_expression_list(begin(), end())));
     } 
 
-<<<<<<< HEAD
     /// \brief Constructor.
     /// \details Construct at term head(arg_first,...,arg_last) where convert_arguments
     ///          has been applied to the head and all the arguments. 
@@ -517,9 +453,6 @@
     }
 
     /// Move semantics
-=======
-    /// Default constructors. 
->>>>>>> d0950bb5
     application(const application&) noexcept = default;
     application(application&&) noexcept = default;
     application& operator=(const application&) noexcept = default;
