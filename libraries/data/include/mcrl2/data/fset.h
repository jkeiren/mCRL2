// Author(s): Jeroen Keiren
// Copyright: see the accompanying file COPYING or copy at
// https://svn.win.tue.nl/trac/MCRL2/browser/trunk/COPYING
//
// Distributed under the Boost Software License, Version 1.0.
// (See accompanying file LICENSE_1_0.txt or copy at
// http://www.boost.org/LICENSE_1_0.txt)
//
/// \file mcrl2/data/fset.h
/// \brief The standard sort fset.
///
/// This file was generated from the data sort specification
/// mcrl2/data/build/fset.spec.

#ifndef MCRL2_DATA_FSET_H
#define MCRL2_DATA_FSET_H

#include "boost/utility.hpp"

#include "mcrl2/exception.h"
#include "mcrl2/data/basic_sort.h"
#include "mcrl2/data/function_sort.h"
#include "mcrl2/data/function_symbol.h"
#include "mcrl2/data/application.h"
#include "mcrl2/data/data_equation.h"
#include "mcrl2/atermpp/container_utility.h"
#include "mcrl2/data/standard.h"
#include "mcrl2/data/container_sort.h"
#include "mcrl2/data/structured_sort.h"
#include "mcrl2/data/bool.h"

namespace mcrl2 {

  namespace data {

    /// \brief Namespace for system defined sort fset
    namespace sort_fset {

      /// \brief Constructor for sort expression FSet(S)
      /// \param s A sort expression
      /// \return Sort expression fset(s)
      inline
      container_sort fset(const sort_expression& s)
      {
        container_sort fset(fset_container(), s);
        return fset;
      }

      /// \brief Recogniser for sort expression FSet(s)
      /// \param e A sort expression
      /// \return true iff e is a container sort of which the name matches
      ///      fset
      inline
      bool is_fset(const sort_expression& e)
      {
        if (is_container_sort(e))
        {
          return container_sort(e).container_name() == fset_container();
        }
        return false;
      }

      namespace detail {

        /// \brief Declaration for sort fset as structured sort
        /// \param s A sort expression
        /// \ret The structured sort representing fset
        inline
        structured_sort fset_struct(const sort_expression& s)
        {
          structured_sort_constructor_vector constructors;
<<<<<<< HEAD
          constructors.push_back(structured_sort_constructor("@fset_empty", "fset_empty"));
          constructors.push_back(structured_sort_constructor("@fset_cons", atermpp::make_vector(structured_sort_constructor_argument("head", s), structured_sort_constructor_argument("tail", fset(s))), "fset_cons"));
=======
          constructors.push_back(structured_sort_constructor("@fset_empty", "empty"));
          constructors.push_back(structured_sort_constructor("@fset_cons", atermpp::make_vector(structured_sort_constructor_argument("left", s), structured_sort_constructor_argument("right", fset(s))), "cons_"));
>>>>>>> a907a07f
          return structured_sort(constructors);
        }

      } // namespace detail

      /// \brief Generate identifier \@fset_empty
      /// \return Identifier \@fset_empty
      inline
<<<<<<< HEAD
      core::identifier_string const& fset_empty_name()
      {
        static core::identifier_string fset_empty_name = data::detail::initialise_static_expression(fset_empty_name, core::identifier_string("@fset_empty"));
        return fset_empty_name;
=======
      core::identifier_string const& empty_name()
      {
        static core::identifier_string empty_name = core::detail::initialise_static_expression(empty_name, core::identifier_string("@fset_empty"));
        return empty_name;
>>>>>>> a907a07f
      }

      /// \brief Constructor for function symbol \@fset_empty
      /// \param s A sort expression
<<<<<<< HEAD
      /// \return Function symbol fset_empty
      inline
      function_symbol fset_empty(const sort_expression& s)
      {
        function_symbol fset_empty(fset_empty_name(), fset(s));
        return fset_empty;
=======
      /// \return Function symbol empty
      inline
      function_symbol empty(const sort_expression& s)
      {
        function_symbol empty(empty_name(), fset(s));
        return empty;
>>>>>>> a907a07f
      }


      /// \brief Recogniser for function \@fset_empty
      /// \param e A data expression
      /// \return true iff e is the function symbol matching \@fset_empty
      inline
<<<<<<< HEAD
      bool is_fset_empty_function_symbol(const atermpp::aterm_appl& e)
      {
        if (is_function_symbol(e))
        {
          return function_symbol(e).name() == fset_empty_name();
=======
      bool is_empty_function_symbol(const atermpp::aterm_appl& e)
      {
        if (is_function_symbol(e))
        {
          return function_symbol(e).name() == empty_name();
>>>>>>> a907a07f
        }
        return false;
      }

      /// \brief Generate identifier \@fset_cons
      /// \return Identifier \@fset_cons
      inline
<<<<<<< HEAD
      core::identifier_string const& fset_cons_name()
      {
        static core::identifier_string fset_cons_name = data::detail::initialise_static_expression(fset_cons_name, core::identifier_string("@fset_cons"));
        return fset_cons_name;
=======
      core::identifier_string const& cons_name()
      {
        static core::identifier_string cons_name = core::detail::initialise_static_expression(cons_name, core::identifier_string("@fset_cons"));
        return cons_name;
>>>>>>> a907a07f
      }

      /// \brief Constructor for function symbol \@fset_cons
      /// \param s A sort expression
<<<<<<< HEAD
      /// \return Function symbol fset_cons
      inline
      function_symbol fset_cons(const sort_expression& s)
      {
        function_symbol fset_cons(fset_cons_name(), make_function_sort(s, fset(s), fset(s)));
        return fset_cons;
=======
      /// \return Function symbol cons_
      inline
      function_symbol cons_(const sort_expression& s)
      {
        function_symbol cons_(cons_name(), make_function_sort(s, fset(s), fset(s)));
        return cons_;
>>>>>>> a907a07f
      }


      /// \brief Recogniser for function \@fset_cons
      /// \param e A data expression
      /// \return true iff e is the function symbol matching \@fset_cons
      inline
<<<<<<< HEAD
      bool is_fset_cons_function_symbol(const atermpp::aterm_appl& e)
      {
        if (is_function_symbol(e))
        {
          return function_symbol(e).name() == fset_cons_name();
=======
      bool is_cons_function_symbol(const atermpp::aterm_appl& e)
      {
        if (is_function_symbol(e))
        {
          return function_symbol(e).name() == cons_name();
>>>>>>> a907a07f
        }
        return false;
      }

      /// \brief Application of function symbol \@fset_cons
      /// \param s A sort expression
      /// \param arg0 A data expression
      /// \param arg1 A data expression
      /// \return Application of \@fset_cons to a number of arguments
      inline
<<<<<<< HEAD
      application fset_cons(const sort_expression& s, const data_expression& arg0, const data_expression& arg1)
      {
        return fset_cons(s)(arg0, arg1);
=======
      application cons_(const sort_expression& s, const data_expression& arg0, const data_expression& arg1)
      {
        return cons_(s)(arg0, arg1);
>>>>>>> a907a07f
      }

      /// \brief Recogniser for application of \@fset_cons
      /// \param e A data expression
<<<<<<< HEAD
      /// \return true iff e is an application of function symbol fset_cons to a
      ///     number of arguments
      inline
      bool is_fset_cons_application(const atermpp::aterm_appl& e)
      {
        if (is_application(e))
        {
          return is_fset_cons_function_symbol(application(e).head());
=======
      /// \return true iff e is an application of function symbol cons_ to a
      ///     number of arguments
      inline
      bool is_cons_application(const atermpp::aterm_appl& e)
      {
        if (is_application(e))
        {
          return is_cons_function_symbol(application(e).head());
>>>>>>> a907a07f
        }
        return false;
      }

      /// \brief Give all system defined constructors for fset
      /// \param s A sort expression
      /// \return All system defined constructors for fset
      inline
      function_symbol_vector fset_generate_constructors_code(const sort_expression& s)
      {
        function_symbol_vector result;
        function_symbol_vector fset_constructors = detail::fset_struct(s).constructor_functions(fset(s));
        result.insert(result.end(), fset_constructors.begin(), fset_constructors.end());

        return result;
      }
      /// \brief Generate identifier \@fset_insert
      /// \return Identifier \@fset_insert
      inline
<<<<<<< HEAD
      core::identifier_string const& fsetinsert_name()
      {
        static core::identifier_string fsetinsert_name = data::detail::initialise_static_expression(fsetinsert_name, core::identifier_string("@fset_insert"));
        return fsetinsert_name;
=======
      core::identifier_string const& insert_name()
      {
        static core::identifier_string insert_name = core::detail::initialise_static_expression(insert_name, core::identifier_string("@fset_insert"));
        return insert_name;
>>>>>>> a907a07f
      }

      /// \brief Constructor for function symbol \@fset_insert
      /// \param s A sort expression
<<<<<<< HEAD
      /// \return Function symbol fsetinsert
      inline
      function_symbol fsetinsert(const sort_expression& s)
      {
        function_symbol fsetinsert(fsetinsert_name(), make_function_sort(s, fset(s), fset(s)));
        return fsetinsert;
=======
      /// \return Function symbol insert
      inline
      function_symbol insert(const sort_expression& s)
      {
        function_symbol insert(insert_name(), make_function_sort(s, fset(s), fset(s)));
        return insert;
>>>>>>> a907a07f
      }


      /// \brief Recogniser for function \@fset_insert
      /// \param e A data expression
      /// \return true iff e is the function symbol matching \@fset_insert
      inline
<<<<<<< HEAD
      bool is_fsetinsert_function_symbol(const atermpp::aterm_appl& e)
      {
        if (is_function_symbol(e))
        {
          return function_symbol(e).name() == fsetinsert_name();
=======
      bool is_insert_function_symbol(const atermpp::aterm_appl& e)
      {
        if (is_function_symbol(e))
        {
          return function_symbol(e).name() == insert_name();
>>>>>>> a907a07f
        }
        return false;
      }

      /// \brief Application of function symbol \@fset_insert
      /// \param s A sort expression
      /// \param arg0 A data expression
      /// \param arg1 A data expression
      /// \return Application of \@fset_insert to a number of arguments
      inline
<<<<<<< HEAD
      application fsetinsert(const sort_expression& s, const data_expression& arg0, const data_expression& arg1)
      {
        return fsetinsert(s)(arg0, arg1);
=======
      application insert(const sort_expression& s, const data_expression& arg0, const data_expression& arg1)
      {
        return insert(s)(arg0, arg1);
>>>>>>> a907a07f
      }

      /// \brief Recogniser for application of \@fset_insert
      /// \param e A data expression
<<<<<<< HEAD
      /// \return true iff e is an application of function symbol fsetinsert to a
      ///     number of arguments
      inline
      bool is_fsetinsert_application(const atermpp::aterm_appl& e)
      {
        if (is_application(e))
        {
          return is_fsetinsert_function_symbol(application(e).head());
=======
      /// \return true iff e is an application of function symbol insert to a
      ///     number of arguments
      inline
      bool is_insert_application(const atermpp::aterm_appl& e)
      {
        if (is_application(e))
        {
          return is_insert_function_symbol(application(e).head());
>>>>>>> a907a07f
        }
        return false;
      }

      /// \brief Generate identifier \@fset_cinsert
      /// \return Identifier \@fset_cinsert
      inline
<<<<<<< HEAD
      core::identifier_string const& fsetcinsert_name()
      {
        static core::identifier_string fsetcinsert_name = data::detail::initialise_static_expression(fsetcinsert_name, core::identifier_string("@fset_cinsert"));
        return fsetcinsert_name;
=======
      core::identifier_string const& cinsert_name()
      {
        static core::identifier_string cinsert_name = core::detail::initialise_static_expression(cinsert_name, core::identifier_string("@fset_cinsert"));
        return cinsert_name;
>>>>>>> a907a07f
      }

      /// \brief Constructor for function symbol \@fset_cinsert
      /// \param s A sort expression
<<<<<<< HEAD
      /// \return Function symbol fsetcinsert
      inline
      function_symbol fsetcinsert(const sort_expression& s)
      {
        function_symbol fsetcinsert(fsetcinsert_name(), make_function_sort(s, sort_bool::bool_(), fset(s), fset(s)));
        return fsetcinsert;
=======
      /// \return Function symbol cinsert
      inline
      function_symbol cinsert(const sort_expression& s)
      {
        function_symbol cinsert(cinsert_name(), make_function_sort(s, sort_bool::bool_(), fset(s), fset(s)));
        return cinsert;
>>>>>>> a907a07f
      }


      /// \brief Recogniser for function \@fset_cinsert
      /// \param e A data expression
      /// \return true iff e is the function symbol matching \@fset_cinsert
      inline
<<<<<<< HEAD
      bool is_fsetcinsert_function_symbol(const atermpp::aterm_appl& e)
      {
        if (is_function_symbol(e))
        {
          return function_symbol(e).name() == fsetcinsert_name();
=======
      bool is_cinsert_function_symbol(const atermpp::aterm_appl& e)
      {
        if (is_function_symbol(e))
        {
          return function_symbol(e).name() == cinsert_name();
>>>>>>> a907a07f
        }
        return false;
      }

      /// \brief Application of function symbol \@fset_cinsert
      /// \param s A sort expression
      /// \param arg0 A data expression
      /// \param arg1 A data expression
      /// \param arg2 A data expression
      /// \return Application of \@fset_cinsert to a number of arguments
      inline
<<<<<<< HEAD
      application fsetcinsert(const sort_expression& s, const data_expression& arg0, const data_expression& arg1, const data_expression& arg2)
      {
        return fsetcinsert(s)(arg0, arg1, arg2);
=======
      application cinsert(const sort_expression& s, const data_expression& arg0, const data_expression& arg1, const data_expression& arg2)
      {
        return cinsert(s)(arg0, arg1, arg2);
>>>>>>> a907a07f
      }

      /// \brief Recogniser for application of \@fset_cinsert
      /// \param e A data expression
<<<<<<< HEAD
      /// \return true iff e is an application of function symbol fsetcinsert to a
      ///     number of arguments
      inline
      bool is_fsetcinsert_application(const atermpp::aterm_appl& e)
      {
        if (is_application(e))
        {
          return is_fsetcinsert_function_symbol(application(e).head());
=======
      /// \return true iff e is an application of function symbol cinsert to a
      ///     number of arguments
      inline
      bool is_cinsert_application(const atermpp::aterm_appl& e)
      {
        if (is_application(e))
        {
          return is_cinsert_function_symbol(application(e).head());
>>>>>>> a907a07f
        }
        return false;
      }

      /// \brief Generate identifier \@fset_in
      /// \return Identifier \@fset_in
      inline
<<<<<<< HEAD
      core::identifier_string const& fsetin_name()
      {
        static core::identifier_string fsetin_name = data::detail::initialise_static_expression(fsetin_name, core::identifier_string("@fset_in"));
        return fsetin_name;
=======
      core::identifier_string const& in_name()
      {
        static core::identifier_string in_name = core::detail::initialise_static_expression(in_name, core::identifier_string("@fset_in"));
        return in_name;
>>>>>>> a907a07f
      }

      /// \brief Constructor for function symbol \@fset_in
      /// \param s A sort expression
<<<<<<< HEAD
      /// \return Function symbol fsetin
      inline
      function_symbol fsetin(const sort_expression& s)
      {
        function_symbol fsetin(fsetin_name(), make_function_sort(s, fset(s), sort_bool::bool_()));
        return fsetin;
=======
      /// \return Function symbol in
      inline
      function_symbol in(const sort_expression& s)
      {
        function_symbol in(in_name(), make_function_sort(s, fset(s), sort_bool::bool_()));
        return in;
>>>>>>> a907a07f
      }


      /// \brief Recogniser for function \@fset_in
      /// \param e A data expression
      /// \return true iff e is the function symbol matching \@fset_in
      inline
<<<<<<< HEAD
      bool is_fsetin_function_symbol(const atermpp::aterm_appl& e)
      {
        if (is_function_symbol(e))
        {
          return function_symbol(e).name() == fsetin_name();
=======
      bool is_in_function_symbol(const atermpp::aterm_appl& e)
      {
        if (is_function_symbol(e))
        {
          return function_symbol(e).name() == in_name();
>>>>>>> a907a07f
        }
        return false;
      }

      /// \brief Application of function symbol \@fset_in
      /// \param s A sort expression
      /// \param arg0 A data expression
      /// \param arg1 A data expression
      /// \return Application of \@fset_in to a number of arguments
      inline
<<<<<<< HEAD
      application fsetin(const sort_expression& s, const data_expression& arg0, const data_expression& arg1)
      {
        return fsetin(s)(arg0, arg1);
=======
      application in(const sort_expression& s, const data_expression& arg0, const data_expression& arg1)
      {
        return in(s)(arg0, arg1);
>>>>>>> a907a07f
      }

      /// \brief Recogniser for application of \@fset_in
      /// \param e A data expression
<<<<<<< HEAD
      /// \return true iff e is an application of function symbol fsetin to a
      ///     number of arguments
      inline
      bool is_fsetin_application(const atermpp::aterm_appl& e)
      {
        if (is_application(e))
        {
          return is_fsetin_function_symbol(application(e).head());
        }
        return false;
      }

      /// \brief Generate identifier \@fset_lte
      /// \return Identifier \@fset_lte
      inline
      core::identifier_string const& fsetlte_name()
      {
        static core::identifier_string fsetlte_name = data::detail::initialise_static_expression(fsetlte_name, core::identifier_string("@fset_lte"));
        return fsetlte_name;
      }

      /// \brief Constructor for function symbol \@fset_lte
      /// \param s A sort expression
      /// \return Function symbol fsetlte
      inline
      function_symbol fsetlte(const sort_expression& s)
      {
        function_symbol fsetlte(fsetlte_name(), make_function_sort(make_function_sort(s, sort_bool::bool_()), fset(s), fset(s), sort_bool::bool_()));
        return fsetlte;
      }


      /// \brief Recogniser for function \@fset_lte
      /// \param e A data expression
      /// \return true iff e is the function symbol matching \@fset_lte
      inline
      bool is_fsetlte_function_symbol(const atermpp::aterm_appl& e)
      {
        if (is_function_symbol(e))
        {
          return function_symbol(e).name() == fsetlte_name();
        }
        return false;
      }

      /// \brief Application of function symbol \@fset_lte
      /// \param s A sort expression
      /// \param arg0 A data expression
      /// \param arg1 A data expression
      /// \param arg2 A data expression
      /// \return Application of \@fset_lte to a number of arguments
      inline
      application fsetlte(const sort_expression& s, const data_expression& arg0, const data_expression& arg1, const data_expression& arg2)
      {
        return fsetlte(s)(arg0, arg1, arg2);
      }

      /// \brief Recogniser for application of \@fset_lte
      /// \param e A data expression
      /// \return true iff e is an application of function symbol fsetlte to a
      ///     number of arguments
      inline
      bool is_fsetlte_application(const atermpp::aterm_appl& e)
      {
        if (is_application(e))
        {
          return is_fsetlte_function_symbol(application(e).head());
=======
      /// \return true iff e is an application of function symbol in to a
      ///     number of arguments
      inline
      bool is_in_application(const atermpp::aterm_appl& e)
      {
        if (is_application(e))
        {
          return is_in_function_symbol(application(e).head());
>>>>>>> a907a07f
        }
        return false;
      }

      /// \brief Generate identifier \@fset_union
      /// \return Identifier \@fset_union
      inline
<<<<<<< HEAD
      core::identifier_string const& fsetunion_name()
      {
        static core::identifier_string fsetunion_name = data::detail::initialise_static_expression(fsetunion_name, core::identifier_string("@fset_union"));
        return fsetunion_name;
=======
      core::identifier_string const& union_name()
      {
        static core::identifier_string union_name = core::detail::initialise_static_expression(union_name, core::identifier_string("@fset_union"));
        return union_name;
>>>>>>> a907a07f
      }

      /// \brief Constructor for function symbol \@fset_union
      /// \param s A sort expression
<<<<<<< HEAD
      /// \return Function symbol fsetunion
      inline
      function_symbol fsetunion(const sort_expression& s)
      {
        function_symbol fsetunion(fsetunion_name(), make_function_sort(make_function_sort(s, sort_bool::bool_()), make_function_sort(s, sort_bool::bool_()), fset(s), fset(s), fset(s)));
        return fsetunion;
=======
      /// \return Function symbol union_
      inline
      function_symbol union_(const sort_expression& s)
      {
        function_symbol union_(union_name(), make_function_sort(make_function_sort(s, sort_bool::bool_()), make_function_sort(s, sort_bool::bool_()), fset(s), fset(s), fset(s)));
        return union_;
>>>>>>> a907a07f
      }


      /// \brief Recogniser for function \@fset_union
      /// \param e A data expression
      /// \return true iff e is the function symbol matching \@fset_union
      inline
<<<<<<< HEAD
      bool is_fsetunion_function_symbol(const atermpp::aterm_appl& e)
      {
        if (is_function_symbol(e))
        {
          return function_symbol(e).name() == fsetunion_name();
=======
      bool is_union_function_symbol(const atermpp::aterm_appl& e)
      {
        if (is_function_symbol(e))
        {
          return function_symbol(e).name() == union_name();
>>>>>>> a907a07f
        }
        return false;
      }

      /// \brief Application of function symbol \@fset_union
      /// \param s A sort expression
      /// \param arg0 A data expression
      /// \param arg1 A data expression
      /// \param arg2 A data expression
      /// \param arg3 A data expression
      /// \return Application of \@fset_union to a number of arguments
      inline
<<<<<<< HEAD
      application fsetunion(const sort_expression& s, const data_expression& arg0, const data_expression& arg1, const data_expression& arg2, const data_expression& arg3)
      {
        return fsetunion(s)(arg0, arg1, arg2, arg3);
=======
      application union_(const sort_expression& s, const data_expression& arg0, const data_expression& arg1, const data_expression& arg2, const data_expression& arg3)
      {
        return union_(s)(arg0, arg1, arg2, arg3);
>>>>>>> a907a07f
      }

      /// \brief Recogniser for application of \@fset_union
      /// \param e A data expression
<<<<<<< HEAD
      /// \return true iff e is an application of function symbol fsetunion to a
      ///     number of arguments
      inline
      bool is_fsetunion_application(const atermpp::aterm_appl& e)
      {
        if (is_application(e))
        {
          return is_fsetunion_function_symbol(application(e).head());
=======
      /// \return true iff e is an application of function symbol union_ to a
      ///     number of arguments
      inline
      bool is_union_application(const atermpp::aterm_appl& e)
      {
        if (is_application(e))
        {
          return is_union_function_symbol(application(e).head());
>>>>>>> a907a07f
        }
        return false;
      }

      /// \brief Generate identifier \@fset_inter
      /// \return Identifier \@fset_inter
      inline
<<<<<<< HEAD
      core::identifier_string const& fsetintersection_name()
      {
        static core::identifier_string fsetintersection_name = data::detail::initialise_static_expression(fsetintersection_name, core::identifier_string("@fset_inter"));
        return fsetintersection_name;
=======
      core::identifier_string const& intersection_name()
      {
        static core::identifier_string intersection_name = core::detail::initialise_static_expression(intersection_name, core::identifier_string("@fset_inter"));
        return intersection_name;
>>>>>>> a907a07f
      }

      /// \brief Constructor for function symbol \@fset_inter
      /// \param s A sort expression
<<<<<<< HEAD
      /// \return Function symbol fsetintersection
      inline
      function_symbol fsetintersection(const sort_expression& s)
      {
        function_symbol fsetintersection(fsetintersection_name(), make_function_sort(make_function_sort(s, sort_bool::bool_()), make_function_sort(s, sort_bool::bool_()), fset(s), fset(s), fset(s)));
        return fsetintersection;
=======
      /// \return Function symbol intersection
      inline
      function_symbol intersection(const sort_expression& s)
      {
        function_symbol intersection(intersection_name(), make_function_sort(make_function_sort(s, sort_bool::bool_()), make_function_sort(s, sort_bool::bool_()), fset(s), fset(s), fset(s)));
        return intersection;
>>>>>>> a907a07f
      }


      /// \brief Recogniser for function \@fset_inter
      /// \param e A data expression
      /// \return true iff e is the function symbol matching \@fset_inter
      inline
<<<<<<< HEAD
      bool is_fsetintersection_function_symbol(const atermpp::aterm_appl& e)
      {
        if (is_function_symbol(e))
        {
          return function_symbol(e).name() == fsetintersection_name();
=======
      bool is_intersection_function_symbol(const atermpp::aterm_appl& e)
      {
        if (is_function_symbol(e))
        {
          return function_symbol(e).name() == intersection_name();
>>>>>>> a907a07f
        }
        return false;
      }

      /// \brief Application of function symbol \@fset_inter
      /// \param s A sort expression
      /// \param arg0 A data expression
      /// \param arg1 A data expression
      /// \param arg2 A data expression
      /// \param arg3 A data expression
      /// \return Application of \@fset_inter to a number of arguments
      inline
<<<<<<< HEAD
      application fsetintersection(const sort_expression& s, const data_expression& arg0, const data_expression& arg1, const data_expression& arg2, const data_expression& arg3)
      {
        return fsetintersection(s)(arg0, arg1, arg2, arg3);
=======
      application intersection(const sort_expression& s, const data_expression& arg0, const data_expression& arg1, const data_expression& arg2, const data_expression& arg3)
      {
        return intersection(s)(arg0, arg1, arg2, arg3);
>>>>>>> a907a07f
      }

      /// \brief Recogniser for application of \@fset_inter
      /// \param e A data expression
<<<<<<< HEAD
      /// \return true iff e is an application of function symbol fsetintersection to a
      ///     number of arguments
      inline
      bool is_fsetintersection_application(const atermpp::aterm_appl& e)
      {
        if (is_application(e))
        {
          return is_fsetintersection_function_symbol(application(e).head());
=======
      /// \return true iff e is an application of function symbol intersection to a
      ///     number of arguments
      inline
      bool is_intersection_application(const atermpp::aterm_appl& e)
      {
        if (is_application(e))
        {
          return is_intersection_function_symbol(application(e).head());
>>>>>>> a907a07f
        }
        return false;
      }

      /// \brief Generate identifier \@fset_diff
      /// \return Identifier \@fset_diff
      inline
<<<<<<< HEAD
      core::identifier_string const& fsetdifference_name()
      {
        static core::identifier_string fsetdifference_name = data::detail::initialise_static_expression(fsetdifference_name, core::identifier_string("@fset_diff"));
        return fsetdifference_name;
=======
      core::identifier_string const& difference_name()
      {
        static core::identifier_string difference_name = core::detail::initialise_static_expression(difference_name, core::identifier_string("@fset_diff"));
        return difference_name;
>>>>>>> a907a07f
      }

      /// \brief Constructor for function symbol \@fset_diff
      /// \param s A sort expression
<<<<<<< HEAD
      /// \return Function symbol fsetdifference
      inline
      function_symbol fsetdifference(const sort_expression& s)
      {
        function_symbol fsetdifference(fsetdifference_name(), make_function_sort(fset(s), fset(s), fset(s)));
        return fsetdifference;
=======
      /// \return Function symbol difference
      inline
      function_symbol difference(const sort_expression& s)
      {
        function_symbol difference(difference_name(), make_function_sort(fset(s), fset(s), fset(s)));
        return difference;
>>>>>>> a907a07f
      }


      /// \brief Recogniser for function \@fset_diff
      /// \param e A data expression
      /// \return true iff e is the function symbol matching \@fset_diff
      inline
<<<<<<< HEAD
      bool is_fsetdifference_function_symbol(const atermpp::aterm_appl& e)
      {
        if (is_function_symbol(e))
        {
          return function_symbol(e).name() == fsetdifference_name();
=======
      bool is_difference_function_symbol(const atermpp::aterm_appl& e)
      {
        if (is_function_symbol(e))
        {
          return function_symbol(e).name() == difference_name();
>>>>>>> a907a07f
        }
        return false;
      }

      /// \brief Application of function symbol \@fset_diff
      /// \param s A sort expression
      /// \param arg0 A data expression
      /// \param arg1 A data expression
      /// \return Application of \@fset_diff to a number of arguments
      inline
<<<<<<< HEAD
      application fsetdifference(const sort_expression& s, const data_expression& arg0, const data_expression& arg1)
      {
        return fsetdifference(s)(arg0, arg1);
=======
      application difference(const sort_expression& s, const data_expression& arg0, const data_expression& arg1)
      {
        return difference(s)(arg0, arg1);
>>>>>>> a907a07f
      }

      /// \brief Recogniser for application of \@fset_diff
      /// \param e A data expression
<<<<<<< HEAD
      /// \return true iff e is an application of function symbol fsetdifference to a
      ///     number of arguments
      inline
      bool is_fsetdifference_application(const atermpp::aterm_appl& e)
      {
        if (is_application(e))
        {
          return is_fsetdifference_function_symbol(application(e).head());
=======
      /// \return true iff e is an application of function symbol difference to a
      ///     number of arguments
      inline
      bool is_difference_application(const atermpp::aterm_appl& e)
      {
        if (is_application(e))
        {
          return is_difference_function_symbol(application(e).head());
>>>>>>> a907a07f
        }
        return false;
      }

      /// \brief Give all system defined mappings for fset
      /// \param s A sort expression
      /// \return All system defined mappings for fset
      inline
      function_symbol_vector fset_generate_functions_code(const sort_expression& s)
      {
        function_symbol_vector result;
<<<<<<< HEAD
        result.push_back(fsetinsert(s));
        result.push_back(fsetcinsert(s));
        result.push_back(fsetin(s));
        result.push_back(fsetlte(s));
        result.push_back(fsetunion(s));
        result.push_back(fsetintersection(s));
        result.push_back(fsetdifference(s));
        return result;
      }
      ///\brief Function for projecting out argument
      ///        head from an application
      /// \param e A data expression
      /// \pre head is defined for e
      /// \return The argument of e that corresponds to head
      inline
      data_expression head(const data_expression& e)
      {
        assert(is_fset_cons_application(e));
        return *boost::next(static_cast< application >(e).arguments().begin(), 0);
      }

      ///\brief Function for projecting out argument
=======
        result.push_back(insert(s));
        result.push_back(cinsert(s));
        result.push_back(in(s));
        result.push_back(union_(s));
        result.push_back(intersection(s));
        result.push_back(difference(s));
        return result;
      }
      ///\brief Function for projecting out argument
>>>>>>> a907a07f
      ///        right from an application
      /// \param e A data expression
      /// \pre right is defined for e
      /// \return The argument of e that corresponds to right
      inline
      data_expression right(const data_expression& e)
      {
<<<<<<< HEAD
        assert(is_fsetinsert_application(e) || is_fsetin_application(e));
=======
        assert(is_cons_application(e) || is_insert_application(e) || is_in_application(e));
>>>>>>> a907a07f
        return *boost::next(static_cast< application >(e).arguments().begin(), 1);
      }

      ///\brief Function for projecting out argument
      ///        arg1 from an application
      /// \param e A data expression
      /// \pre arg1 is defined for e
      /// \return The argument of e that corresponds to arg1
      inline
      data_expression arg1(const data_expression& e)
      {
<<<<<<< HEAD
        assert(is_fsetcinsert_application(e) || is_fsetlte_application(e) || is_fsetunion_application(e) || is_fsetintersection_application(e) || is_fsetdifference_application(e));
=======
        assert(is_cinsert_application(e) || is_union_application(e) || is_intersection_application(e) || is_difference_application(e));
>>>>>>> a907a07f
        return *boost::next(static_cast< application >(e).arguments().begin(), 0);
      }

      ///\brief Function for projecting out argument
      ///        arg2 from an application
      /// \param e A data expression
      /// \pre arg2 is defined for e
      /// \return The argument of e that corresponds to arg2
      inline
      data_expression arg2(const data_expression& e)
      {
<<<<<<< HEAD
        assert(is_fsetcinsert_application(e) || is_fsetlte_application(e) || is_fsetunion_application(e) || is_fsetintersection_application(e) || is_fsetdifference_application(e));
=======
        assert(is_cinsert_application(e) || is_union_application(e) || is_intersection_application(e) || is_difference_application(e));
>>>>>>> a907a07f
        return *boost::next(static_cast< application >(e).arguments().begin(), 1);
      }

      ///\brief Function for projecting out argument
      ///        arg3 from an application
      /// \param e A data expression
      /// \pre arg3 is defined for e
      /// \return The argument of e that corresponds to arg3
      inline
      data_expression arg3(const data_expression& e)
      {
<<<<<<< HEAD
        assert(is_fsetcinsert_application(e) || is_fsetlte_application(e) || is_fsetunion_application(e) || is_fsetintersection_application(e));
=======
        assert(is_cinsert_application(e) || is_union_application(e) || is_intersection_application(e));
>>>>>>> a907a07f
        return *boost::next(static_cast< application >(e).arguments().begin(), 2);
      }

      ///\brief Function for projecting out argument
      ///        arg4 from an application
      /// \param e A data expression
      /// \pre arg4 is defined for e
      /// \return The argument of e that corresponds to arg4
      inline
      data_expression arg4(const data_expression& e)
      {
<<<<<<< HEAD
        assert(is_fsetunion_application(e) || is_fsetintersection_application(e));
=======
        assert(is_union_application(e) || is_intersection_application(e));
>>>>>>> a907a07f
        return *boost::next(static_cast< application >(e).arguments().begin(), 3);
      }

      ///\brief Function for projecting out argument
<<<<<<< HEAD
      ///        tail from an application
      /// \param e A data expression
      /// \pre tail is defined for e
      /// \return The argument of e that corresponds to tail
      inline
      data_expression tail(const data_expression& e)
      {
        assert(is_fset_cons_application(e));
        return *boost::next(static_cast< application >(e).arguments().begin(), 1);
      }

      ///\brief Function for projecting out argument
=======
>>>>>>> a907a07f
      ///        left from an application
      /// \param e A data expression
      /// \pre left is defined for e
      /// \return The argument of e that corresponds to left
      inline
      data_expression left(const data_expression& e)
      {
<<<<<<< HEAD
        assert(is_fsetinsert_application(e) || is_fsetin_application(e));
=======
        assert(is_cons_application(e) || is_insert_application(e) || is_in_application(e));
>>>>>>> a907a07f
        return *boost::next(static_cast< application >(e).arguments().begin(), 0);
      }

      /// \brief Give all system defined equations for fset
      /// \param s A sort expression
      /// \return All system defined equations for sort fset
      inline
      data_equation_vector fset_generate_equations_code(const sort_expression& s)
      {
        variable vd("d",s);
        variable ve("e",s);
        variable vf("f",make_function_sort(s, sort_bool::bool_()));
        variable vg("g",make_function_sort(s, sort_bool::bool_()));
        variable vs("s",fset(s));
        variable vt("t",fset(s));

        data_equation_vector result;
        data_equation_vector fset_equations = detail::fset_struct(s).constructor_equations(fset(s));
        result.insert(result.end(), fset_equations.begin(), fset_equations.end());
<<<<<<< HEAD
        result.push_back(data_equation(atermpp::make_vector(vd), fsetinsert(s, vd, fset_empty(s)), fset_cons(s, vd, fset_empty(s))));
        result.push_back(data_equation(atermpp::make_vector(vd, vs), fsetinsert(s, vd, fset_cons(s, vd, vs)), fset_cons(s, vd, vs)));
        result.push_back(data_equation(atermpp::make_vector(vd, ve, vs), less(vd, ve), fsetinsert(s, vd, fset_cons(s, ve, vs)), fset_cons(s, vd, fset_cons(s, ve, vs))));
        result.push_back(data_equation(atermpp::make_vector(vd, ve, vs), less(ve, vd), fsetinsert(s, vd, fset_cons(s, ve, vs)), fset_cons(s, ve, fsetinsert(s, vd, vs))));
        result.push_back(data_equation(atermpp::make_vector(vd, vs), fsetcinsert(s, vd, sort_bool::false_(), vs), vs));
        result.push_back(data_equation(atermpp::make_vector(vd, vs), fsetcinsert(s, vd, sort_bool::true_(), vs), fsetinsert(s, vd, vs)));
        result.push_back(data_equation(atermpp::make_vector(vd), fsetin(s, vd, fset_empty(s)), sort_bool::false_()));
        result.push_back(data_equation(atermpp::make_vector(vd, ve, vs), fsetin(s, vd, fset_cons(s, ve, vs)), sort_bool::or_(equal_to(vd, ve), fsetin(s, vd, vs))));
        result.push_back(data_equation(atermpp::make_vector(vf), fsetlte(s, vf, fset_empty(s), fset_empty(s)), sort_bool::true_()));
        result.push_back(data_equation(atermpp::make_vector(vd, vf, vs), fsetlte(s, vf, fset_cons(s, vd, vs), fset_empty(s)), sort_bool::and_(vf(vd), fsetlte(s, vf, vs, fset_empty(s)))));
        result.push_back(data_equation(atermpp::make_vector(ve, vf, vt), fsetlte(s, vf, fset_empty(s), fset_cons(s, ve, vt)), sort_bool::and_(sort_bool::not_(vf(ve)), fsetlte(s, vf, fset_empty(s), vt))));
        result.push_back(data_equation(atermpp::make_vector(vd, vf, vs, vt), fsetlte(s, vf, fset_cons(s, vd, vs), fset_cons(s, vd, vt)), fsetlte(s, vf, vs, vt)));
        result.push_back(data_equation(atermpp::make_vector(vd, ve, vf, vs, vt), less(vd, ve), fsetlte(s, vf, fset_cons(s, vd, vs), fset_cons(s, ve, vt)), sort_bool::and_(vf(vd), fsetlte(s, vf, vs, fset_cons(s, ve, vt)))));
        result.push_back(data_equation(atermpp::make_vector(vd, ve, vf, vs, vt), less(ve, vd), fsetlte(s, vf, fset_cons(s, vd, vs), fset_cons(s, ve, vt)), sort_bool::and_(sort_bool::not_(vf(ve)), fsetlte(s, vf, fset_cons(s, vd, vs), vt))));
        result.push_back(data_equation(atermpp::make_vector(vf, vg), fsetunion(s, vf, vg, fset_empty(s), fset_empty(s)), fset_empty(s)));
        result.push_back(data_equation(atermpp::make_vector(vd, vf, vg, vs), fsetunion(s, vf, vg, fset_cons(s, vd, vs), fset_empty(s)), fsetcinsert(s, vd, sort_bool::not_(vg(vd)), fsetunion(s, vf, vg, vs, fset_empty(s)))));
        result.push_back(data_equation(atermpp::make_vector(ve, vf, vg, vt), fsetunion(s, vf, vg, fset_empty(s), fset_cons(s, ve, vt)), fsetcinsert(s, ve, sort_bool::not_(vf(ve)), fsetunion(s, vf, vg, fset_empty(s), vt))));
        result.push_back(data_equation(atermpp::make_vector(vd, vf, vg, vs, vt), fsetunion(s, vf, vg, fset_cons(s, vd, vs), fset_cons(s, vd, vt)), fsetcinsert(s, vd, equal_to(vf(vd), vg(vd)), fsetunion(s, vf, vg, vs, vt))));
        result.push_back(data_equation(atermpp::make_vector(vd, ve, vf, vg, vs, vt), less(vd, ve), fsetunion(s, vf, vg, fset_cons(s, vd, vs), fset_cons(s, ve, vt)), fsetcinsert(s, vd, sort_bool::not_(vg(vd)), fsetunion(s, vf, vg, vs, fset_cons(s, ve, vt)))));
        result.push_back(data_equation(atermpp::make_vector(vd, ve, vf, vg, vs, vt), less(ve, vd), fsetunion(s, vf, vg, fset_cons(s, vd, vs), fset_cons(s, ve, vt)), fsetcinsert(s, ve, sort_bool::not_(vf(ve)), fsetunion(s, vf, vg, fset_cons(s, vd, vs), vt))));
        result.push_back(data_equation(atermpp::make_vector(vf, vg), fsetintersection(s, vf, vg, fset_empty(s), fset_empty(s)), fset_empty(s)));
        result.push_back(data_equation(atermpp::make_vector(vd, vf, vg, vs), fsetintersection(s, vf, vg, fset_cons(s, vd, vs), fset_empty(s)), fsetcinsert(s, vd, vg(vd), fsetintersection(s, vf, vg, vs, fset_empty(s)))));
        result.push_back(data_equation(atermpp::make_vector(ve, vf, vg, vt), fsetintersection(s, vf, vg, fset_empty(s), fset_cons(s, ve, vt)), fsetcinsert(s, ve, vf(ve), fsetintersection(s, vf, vg, fset_empty(s), vt))));
        result.push_back(data_equation(atermpp::make_vector(vd, vf, vg, vs, vt), fsetintersection(s, vf, vg, fset_cons(s, vd, vs), fset_cons(s, vd, vt)), fsetcinsert(s, vd, equal_to(vf(vd), vg(vd)), fsetintersection(s, vf, vg, vs, vt))));
        result.push_back(data_equation(atermpp::make_vector(vd, ve, vf, vg, vs, vt), less(vd, ve), fsetintersection(s, vf, vg, fset_cons(s, vd, vs), fset_cons(s, ve, vt)), fsetcinsert(s, vd, vg(vd), fsetintersection(s, vf, vg, vs, fset_cons(s, ve, vt)))));
        result.push_back(data_equation(atermpp::make_vector(vd, ve, vf, vg, vs, vt), less(ve, vd), fsetintersection(s, vf, vg, fset_cons(s, vd, vs), fset_cons(s, ve, vt)), fsetcinsert(s, ve, vf(ve), fsetintersection(s, vf, vg, fset_cons(s, vd, vs), vt))));
        result.push_back(data_equation(atermpp::make_vector(vs), fsetdifference(s, vs, fset_empty(s)), vs));
        result.push_back(data_equation(atermpp::make_vector(vt), fsetdifference(s, fset_empty(s), vt), vt));
        result.push_back(data_equation(atermpp::make_vector(vd, vs, vt), fsetdifference(s, fset_cons(s, vd, vs), fset_cons(s, vd, vt)), fsetdifference(s, vs, vt)));
        result.push_back(data_equation(atermpp::make_vector(vd, ve, vs, vt), less(vd, ve), fsetdifference(s, fset_cons(s, vd, vs), fset_cons(s, ve, vt)), fset_cons(s, vd, fsetdifference(s, vs, fset_cons(s, ve, vt)))));
        result.push_back(data_equation(atermpp::make_vector(vd, ve, vs, vt), less(ve, vd), fsetdifference(s, fset_cons(s, vd, vs), fset_cons(s, ve, vt)), fset_cons(s, ve, fsetdifference(s, fset_cons(s, vd, vs), vt))));
        result.push_back(data_equation(variable_list(), equal_to(fset_empty(s), fset_empty(s)), sort_bool::true_()));
        result.push_back(data_equation(atermpp::make_vector(ve, vs), equal_to(fset_empty(s), fset_cons(s, ve, vs)), sort_bool::false_()));
        result.push_back(data_equation(atermpp::make_vector(ve, vs), equal_to(fset_cons(s, ve, vs), fset_empty(s)), sort_bool::false_()));
        result.push_back(data_equation(atermpp::make_vector(vd, ve, vs, vt), equal_to(fset_cons(s, ve, vt), fset_cons(s, vd, vs)), sort_bool::and_(equal_to(ve, vd), equal_to(vt, vs))));
        result.push_back(data_equation(variable_list(), less(fset_empty(s), fset_empty(s)), sort_bool::false_()));
        result.push_back(data_equation(atermpp::make_vector(ve, vs), less(fset_empty(s), fset_cons(s, ve, vs)), sort_bool::true_()));
        result.push_back(data_equation(atermpp::make_vector(ve, vs), less(fset_cons(s, ve, vs), fset_empty(s)), sort_bool::false_()));
        result.push_back(data_equation(atermpp::make_vector(vd, ve, vs, vt), less(fset_cons(s, ve, vt), fset_cons(s, vd, vs)), sort_bool::or_(less(ve, vd), sort_bool::and_(equal_to(ve, vd), less(vt, vs)))));
        result.push_back(data_equation(variable_list(), less_equal(fset_empty(s), fset_empty(s)), sort_bool::true_()));
        result.push_back(data_equation(atermpp::make_vector(ve, vs), less_equal(fset_empty(s), fset_cons(s, ve, vs)), sort_bool::true_()));
        result.push_back(data_equation(atermpp::make_vector(ve, vs), less_equal(fset_cons(s, ve, vs), fset_empty(s)), sort_bool::false_()));
        result.push_back(data_equation(atermpp::make_vector(vd, ve, vs, vt), less_equal(fset_cons(s, ve, vt), fset_cons(s, vd, vs)), sort_bool::or_(less(ve, vd), sort_bool::and_(equal_to(ve, vd), less_equal(vt, vs)))));
=======
        result.push_back(data_equation(atermpp::make_vector(vd), insert(s, vd, empty(s)), cons_(s, vd, empty(s))));
        result.push_back(data_equation(atermpp::make_vector(vd, vs), insert(s, vd, cons_(s, vd, vs)), cons_(s, vd, vs)));
        result.push_back(data_equation(atermpp::make_vector(vd, ve, vs), less(vd, ve), insert(s, vd, cons_(s, ve, vs)), cons_(s, vd, cons_(s, ve, vs))));
        result.push_back(data_equation(atermpp::make_vector(vd, ve, vs), less(ve, vd), insert(s, vd, cons_(s, ve, vs)), cons_(s, ve, insert(s, vd, vs))));
        result.push_back(data_equation(atermpp::make_vector(vd, vs), cinsert(s, vd, sort_bool::false_(), vs), vs));
        result.push_back(data_equation(atermpp::make_vector(vd, vs), cinsert(s, vd, sort_bool::true_(), vs), insert(s, vd, vs)));
        result.push_back(data_equation(atermpp::make_vector(vd), in(s, vd, empty(s)), sort_bool::false_()));
        result.push_back(data_equation(atermpp::make_vector(vd, ve, vs), in(s, vd, cons_(s, ve, vs)), sort_bool::or_(equal_to(vd, ve), in(s, vd, vs))));
        result.push_back(data_equation(atermpp::make_vector(vf, vg), union_(s, vf, vg, empty(s), empty(s)), empty(s)));
        result.push_back(data_equation(atermpp::make_vector(vd, vf, vg, vs), union_(s, vf, vg, cons_(s, vd, vs), empty(s)), cinsert(s, vd, sort_bool::not_(vg(vd)), union_(s, vf, vg, vs, empty(s)))));
        result.push_back(data_equation(atermpp::make_vector(ve, vf, vg, vt), union_(s, vf, vg, empty(s), cons_(s, ve, vt)), cinsert(s, ve, sort_bool::not_(vf(ve)), union_(s, vf, vg, empty(s), vt))));
        result.push_back(data_equation(atermpp::make_vector(vd, vf, vg, vs, vt), union_(s, vf, vg, cons_(s, vd, vs), cons_(s, vd, vt)), cinsert(s, vd, equal_to(vf(vd), vg(vd)), union_(s, vf, vg, vs, vt))));
        result.push_back(data_equation(atermpp::make_vector(vd, ve, vf, vg, vs, vt), less(vd, ve), union_(s, vf, vg, cons_(s, vd, vs), cons_(s, ve, vt)), cinsert(s, vd, sort_bool::not_(vg(vd)), union_(s, vf, vg, vs, cons_(s, ve, vt)))));
        result.push_back(data_equation(atermpp::make_vector(vd, ve, vf, vg, vs, vt), less(ve, vd), union_(s, vf, vg, cons_(s, vd, vs), cons_(s, ve, vt)), cinsert(s, ve, sort_bool::not_(vf(ve)), union_(s, vf, vg, cons_(s, vd, vs), vt))));
        result.push_back(data_equation(atermpp::make_vector(vf, vg), intersection(s, vf, vg, empty(s), empty(s)), empty(s)));
        result.push_back(data_equation(atermpp::make_vector(vd, vf, vg, vs), intersection(s, vf, vg, cons_(s, vd, vs), empty(s)), cinsert(s, vd, vg(vd), intersection(s, vf, vg, vs, empty(s)))));
        result.push_back(data_equation(atermpp::make_vector(ve, vf, vg, vt), intersection(s, vf, vg, empty(s), cons_(s, ve, vt)), cinsert(s, ve, vf(ve), intersection(s, vf, vg, empty(s), vt))));
        result.push_back(data_equation(atermpp::make_vector(vd, vf, vg, vs, vt), intersection(s, vf, vg, cons_(s, vd, vs), cons_(s, vd, vt)), cinsert(s, vd, equal_to(vf(vd), vg(vd)), intersection(s, vf, vg, vs, vt))));
        result.push_back(data_equation(atermpp::make_vector(vd, ve, vf, vg, vs, vt), less(vd, ve), intersection(s, vf, vg, cons_(s, vd, vs), cons_(s, ve, vt)), cinsert(s, vd, vg(vd), intersection(s, vf, vg, vs, cons_(s, ve, vt)))));
        result.push_back(data_equation(atermpp::make_vector(vd, ve, vf, vg, vs, vt), less(ve, vd), intersection(s, vf, vg, cons_(s, vd, vs), cons_(s, ve, vt)), cinsert(s, ve, vf(ve), intersection(s, vf, vg, cons_(s, vd, vs), vt))));
        result.push_back(data_equation(atermpp::make_vector(vs), difference(s, vs, empty(s)), vs));
        result.push_back(data_equation(atermpp::make_vector(vt), difference(s, empty(s), vt), vt));
        result.push_back(data_equation(atermpp::make_vector(vd, vs, vt), difference(s, cons_(s, vd, vs), cons_(s, vd, vt)), difference(s, vs, vt)));
        result.push_back(data_equation(atermpp::make_vector(vd, ve, vs, vt), less(vd, ve), difference(s, cons_(s, vd, vs), cons_(s, ve, vt)), cons_(s, vd, difference(s, vs, cons_(s, ve, vt)))));
        result.push_back(data_equation(atermpp::make_vector(vd, ve, vs, vt), less(ve, vd), difference(s, cons_(s, vd, vs), cons_(s, ve, vt)), cons_(s, ve, difference(s, cons_(s, vd, vs), vt))));
        result.push_back(data_equation(variable_list(), equal_to(empty(s), empty(s)), sort_bool::true_()));
        result.push_back(data_equation(atermpp::make_vector(ve, vs), equal_to(empty(s), cons_(s, ve, vs)), sort_bool::false_()));
        result.push_back(data_equation(atermpp::make_vector(ve, vs), equal_to(cons_(s, ve, vs), empty(s)), sort_bool::false_()));
        result.push_back(data_equation(atermpp::make_vector(vd, ve, vs, vt), equal_to(cons_(s, ve, vt), cons_(s, vd, vs)), sort_bool::and_(equal_to(ve, vd), equal_to(vt, vs))));
        result.push_back(data_equation(variable_list(), less(empty(s), empty(s)), sort_bool::false_()));
        result.push_back(data_equation(atermpp::make_vector(ve, vs), less(empty(s), cons_(s, ve, vs)), sort_bool::true_()));
        result.push_back(data_equation(atermpp::make_vector(ve, vs), less(cons_(s, ve, vs), empty(s)), sort_bool::false_()));
        result.push_back(data_equation(atermpp::make_vector(vd, ve, vs, vt), less(cons_(s, ve, vt), cons_(s, vd, vs)), sort_bool::or_(less(ve, vd), sort_bool::and_(equal_to(ve, vd), less(vt, vs)))));
        result.push_back(data_equation(variable_list(), less_equal(empty(s), empty(s)), sort_bool::true_()));
        result.push_back(data_equation(atermpp::make_vector(ve, vs), less_equal(empty(s), cons_(s, ve, vs)), sort_bool::true_()));
        result.push_back(data_equation(atermpp::make_vector(ve, vs), less_equal(cons_(s, ve, vs), empty(s)), sort_bool::false_()));
        result.push_back(data_equation(atermpp::make_vector(vd, ve, vs, vt), less_equal(cons_(s, ve, vt), cons_(s, vd, vs)), sort_bool::or_(less(ve, vd), sort_bool::and_(equal_to(ve, vd), less_equal(vt, vs)))));
>>>>>>> a907a07f
        return result;
      }

    } // namespace sort_fset

  } // namespace data

} // namespace mcrl2

#endif // MCRL2_DATA_FSET_H<|MERGE_RESOLUTION|>--- conflicted
+++ resolved
@@ -69,13 +69,8 @@
         structured_sort fset_struct(const sort_expression& s)
         {
           structured_sort_constructor_vector constructors;
-<<<<<<< HEAD
-          constructors.push_back(structured_sort_constructor("@fset_empty", "fset_empty"));
-          constructors.push_back(structured_sort_constructor("@fset_cons", atermpp::make_vector(structured_sort_constructor_argument("head", s), structured_sort_constructor_argument("tail", fset(s))), "fset_cons"));
-=======
           constructors.push_back(structured_sort_constructor("@fset_empty", "empty"));
           constructors.push_back(structured_sort_constructor("@fset_cons", atermpp::make_vector(structured_sort_constructor_argument("left", s), structured_sort_constructor_argument("right", fset(s))), "cons_"));
->>>>>>> a907a07f
           return structured_sort(constructors);
         }
 
@@ -84,36 +79,20 @@
       /// \brief Generate identifier \@fset_empty
       /// \return Identifier \@fset_empty
       inline
-<<<<<<< HEAD
-      core::identifier_string const& fset_empty_name()
-      {
-        static core::identifier_string fset_empty_name = data::detail::initialise_static_expression(fset_empty_name, core::identifier_string("@fset_empty"));
-        return fset_empty_name;
-=======
       core::identifier_string const& empty_name()
       {
         static core::identifier_string empty_name = core::detail::initialise_static_expression(empty_name, core::identifier_string("@fset_empty"));
         return empty_name;
->>>>>>> a907a07f
       }
 
       /// \brief Constructor for function symbol \@fset_empty
       /// \param s A sort expression
-<<<<<<< HEAD
-      /// \return Function symbol fset_empty
-      inline
-      function_symbol fset_empty(const sort_expression& s)
-      {
-        function_symbol fset_empty(fset_empty_name(), fset(s));
-        return fset_empty;
-=======
       /// \return Function symbol empty
       inline
       function_symbol empty(const sort_expression& s)
       {
         function_symbol empty(empty_name(), fset(s));
         return empty;
->>>>>>> a907a07f
       }
 
 
@@ -121,19 +100,11 @@
       /// \param e A data expression
       /// \return true iff e is the function symbol matching \@fset_empty
       inline
-<<<<<<< HEAD
-      bool is_fset_empty_function_symbol(const atermpp::aterm_appl& e)
-      {
-        if (is_function_symbol(e))
-        {
-          return function_symbol(e).name() == fset_empty_name();
-=======
       bool is_empty_function_symbol(const atermpp::aterm_appl& e)
       {
         if (is_function_symbol(e))
         {
           return function_symbol(e).name() == empty_name();
->>>>>>> a907a07f
         }
         return false;
       }
@@ -141,36 +112,20 @@
       /// \brief Generate identifier \@fset_cons
       /// \return Identifier \@fset_cons
       inline
-<<<<<<< HEAD
-      core::identifier_string const& fset_cons_name()
-      {
-        static core::identifier_string fset_cons_name = data::detail::initialise_static_expression(fset_cons_name, core::identifier_string("@fset_cons"));
-        return fset_cons_name;
-=======
       core::identifier_string const& cons_name()
       {
         static core::identifier_string cons_name = core::detail::initialise_static_expression(cons_name, core::identifier_string("@fset_cons"));
         return cons_name;
->>>>>>> a907a07f
       }
 
       /// \brief Constructor for function symbol \@fset_cons
       /// \param s A sort expression
-<<<<<<< HEAD
-      /// \return Function symbol fset_cons
-      inline
-      function_symbol fset_cons(const sort_expression& s)
-      {
-        function_symbol fset_cons(fset_cons_name(), make_function_sort(s, fset(s), fset(s)));
-        return fset_cons;
-=======
       /// \return Function symbol cons_
       inline
       function_symbol cons_(const sort_expression& s)
       {
         function_symbol cons_(cons_name(), make_function_sort(s, fset(s), fset(s)));
         return cons_;
->>>>>>> a907a07f
       }
 
 
@@ -178,19 +133,11 @@
       /// \param e A data expression
       /// \return true iff e is the function symbol matching \@fset_cons
       inline
-<<<<<<< HEAD
-      bool is_fset_cons_function_symbol(const atermpp::aterm_appl& e)
-      {
-        if (is_function_symbol(e))
-        {
-          return function_symbol(e).name() == fset_cons_name();
-=======
       bool is_cons_function_symbol(const atermpp::aterm_appl& e)
       {
         if (is_function_symbol(e))
         {
           return function_symbol(e).name() == cons_name();
->>>>>>> a907a07f
         }
         return false;
       }
@@ -201,29 +148,13 @@
       /// \param arg1 A data expression
       /// \return Application of \@fset_cons to a number of arguments
       inline
-<<<<<<< HEAD
-      application fset_cons(const sort_expression& s, const data_expression& arg0, const data_expression& arg1)
-      {
-        return fset_cons(s)(arg0, arg1);
-=======
       application cons_(const sort_expression& s, const data_expression& arg0, const data_expression& arg1)
       {
         return cons_(s)(arg0, arg1);
->>>>>>> a907a07f
       }
 
       /// \brief Recogniser for application of \@fset_cons
       /// \param e A data expression
-<<<<<<< HEAD
-      /// \return true iff e is an application of function symbol fset_cons to a
-      ///     number of arguments
-      inline
-      bool is_fset_cons_application(const atermpp::aterm_appl& e)
-      {
-        if (is_application(e))
-        {
-          return is_fset_cons_function_symbol(application(e).head());
-=======
       /// \return true iff e is an application of function symbol cons_ to a
       ///     number of arguments
       inline
@@ -232,7 +163,6 @@
         if (is_application(e))
         {
           return is_cons_function_symbol(application(e).head());
->>>>>>> a907a07f
         }
         return false;
       }
@@ -252,36 +182,20 @@
       /// \brief Generate identifier \@fset_insert
       /// \return Identifier \@fset_insert
       inline
-<<<<<<< HEAD
-      core::identifier_string const& fsetinsert_name()
-      {
-        static core::identifier_string fsetinsert_name = data::detail::initialise_static_expression(fsetinsert_name, core::identifier_string("@fset_insert"));
-        return fsetinsert_name;
-=======
       core::identifier_string const& insert_name()
       {
         static core::identifier_string insert_name = core::detail::initialise_static_expression(insert_name, core::identifier_string("@fset_insert"));
         return insert_name;
->>>>>>> a907a07f
       }
 
       /// \brief Constructor for function symbol \@fset_insert
       /// \param s A sort expression
-<<<<<<< HEAD
-      /// \return Function symbol fsetinsert
-      inline
-      function_symbol fsetinsert(const sort_expression& s)
-      {
-        function_symbol fsetinsert(fsetinsert_name(), make_function_sort(s, fset(s), fset(s)));
-        return fsetinsert;
-=======
       /// \return Function symbol insert
       inline
       function_symbol insert(const sort_expression& s)
       {
         function_symbol insert(insert_name(), make_function_sort(s, fset(s), fset(s)));
         return insert;
->>>>>>> a907a07f
       }
 
 
@@ -289,19 +203,11 @@
       /// \param e A data expression
       /// \return true iff e is the function symbol matching \@fset_insert
       inline
-<<<<<<< HEAD
-      bool is_fsetinsert_function_symbol(const atermpp::aterm_appl& e)
-      {
-        if (is_function_symbol(e))
-        {
-          return function_symbol(e).name() == fsetinsert_name();
-=======
       bool is_insert_function_symbol(const atermpp::aterm_appl& e)
       {
         if (is_function_symbol(e))
         {
           return function_symbol(e).name() == insert_name();
->>>>>>> a907a07f
         }
         return false;
       }
@@ -312,29 +218,13 @@
       /// \param arg1 A data expression
       /// \return Application of \@fset_insert to a number of arguments
       inline
-<<<<<<< HEAD
-      application fsetinsert(const sort_expression& s, const data_expression& arg0, const data_expression& arg1)
-      {
-        return fsetinsert(s)(arg0, arg1);
-=======
       application insert(const sort_expression& s, const data_expression& arg0, const data_expression& arg1)
       {
         return insert(s)(arg0, arg1);
->>>>>>> a907a07f
       }
 
       /// \brief Recogniser for application of \@fset_insert
       /// \param e A data expression
-<<<<<<< HEAD
-      /// \return true iff e is an application of function symbol fsetinsert to a
-      ///     number of arguments
-      inline
-      bool is_fsetinsert_application(const atermpp::aterm_appl& e)
-      {
-        if (is_application(e))
-        {
-          return is_fsetinsert_function_symbol(application(e).head());
-=======
       /// \return true iff e is an application of function symbol insert to a
       ///     number of arguments
       inline
@@ -343,7 +233,6 @@
         if (is_application(e))
         {
           return is_insert_function_symbol(application(e).head());
->>>>>>> a907a07f
         }
         return false;
       }
@@ -351,36 +240,20 @@
       /// \brief Generate identifier \@fset_cinsert
       /// \return Identifier \@fset_cinsert
       inline
-<<<<<<< HEAD
-      core::identifier_string const& fsetcinsert_name()
-      {
-        static core::identifier_string fsetcinsert_name = data::detail::initialise_static_expression(fsetcinsert_name, core::identifier_string("@fset_cinsert"));
-        return fsetcinsert_name;
-=======
       core::identifier_string const& cinsert_name()
       {
         static core::identifier_string cinsert_name = core::detail::initialise_static_expression(cinsert_name, core::identifier_string("@fset_cinsert"));
         return cinsert_name;
->>>>>>> a907a07f
       }
 
       /// \brief Constructor for function symbol \@fset_cinsert
       /// \param s A sort expression
-<<<<<<< HEAD
-      /// \return Function symbol fsetcinsert
-      inline
-      function_symbol fsetcinsert(const sort_expression& s)
-      {
-        function_symbol fsetcinsert(fsetcinsert_name(), make_function_sort(s, sort_bool::bool_(), fset(s), fset(s)));
-        return fsetcinsert;
-=======
       /// \return Function symbol cinsert
       inline
       function_symbol cinsert(const sort_expression& s)
       {
         function_symbol cinsert(cinsert_name(), make_function_sort(s, sort_bool::bool_(), fset(s), fset(s)));
         return cinsert;
->>>>>>> a907a07f
       }
 
 
@@ -388,19 +261,11 @@
       /// \param e A data expression
       /// \return true iff e is the function symbol matching \@fset_cinsert
       inline
-<<<<<<< HEAD
-      bool is_fsetcinsert_function_symbol(const atermpp::aterm_appl& e)
-      {
-        if (is_function_symbol(e))
-        {
-          return function_symbol(e).name() == fsetcinsert_name();
-=======
       bool is_cinsert_function_symbol(const atermpp::aterm_appl& e)
       {
         if (is_function_symbol(e))
         {
           return function_symbol(e).name() == cinsert_name();
->>>>>>> a907a07f
         }
         return false;
       }
@@ -412,29 +277,13 @@
       /// \param arg2 A data expression
       /// \return Application of \@fset_cinsert to a number of arguments
       inline
-<<<<<<< HEAD
-      application fsetcinsert(const sort_expression& s, const data_expression& arg0, const data_expression& arg1, const data_expression& arg2)
-      {
-        return fsetcinsert(s)(arg0, arg1, arg2);
-=======
       application cinsert(const sort_expression& s, const data_expression& arg0, const data_expression& arg1, const data_expression& arg2)
       {
         return cinsert(s)(arg0, arg1, arg2);
->>>>>>> a907a07f
       }
 
       /// \brief Recogniser for application of \@fset_cinsert
       /// \param e A data expression
-<<<<<<< HEAD
-      /// \return true iff e is an application of function symbol fsetcinsert to a
-      ///     number of arguments
-      inline
-      bool is_fsetcinsert_application(const atermpp::aterm_appl& e)
-      {
-        if (is_application(e))
-        {
-          return is_fsetcinsert_function_symbol(application(e).head());
-=======
       /// \return true iff e is an application of function symbol cinsert to a
       ///     number of arguments
       inline
@@ -443,7 +292,6 @@
         if (is_application(e))
         {
           return is_cinsert_function_symbol(application(e).head());
->>>>>>> a907a07f
         }
         return false;
       }
@@ -451,36 +299,20 @@
       /// \brief Generate identifier \@fset_in
       /// \return Identifier \@fset_in
       inline
-<<<<<<< HEAD
-      core::identifier_string const& fsetin_name()
-      {
-        static core::identifier_string fsetin_name = data::detail::initialise_static_expression(fsetin_name, core::identifier_string("@fset_in"));
-        return fsetin_name;
-=======
       core::identifier_string const& in_name()
       {
         static core::identifier_string in_name = core::detail::initialise_static_expression(in_name, core::identifier_string("@fset_in"));
         return in_name;
->>>>>>> a907a07f
       }
 
       /// \brief Constructor for function symbol \@fset_in
       /// \param s A sort expression
-<<<<<<< HEAD
-      /// \return Function symbol fsetin
-      inline
-      function_symbol fsetin(const sort_expression& s)
-      {
-        function_symbol fsetin(fsetin_name(), make_function_sort(s, fset(s), sort_bool::bool_()));
-        return fsetin;
-=======
       /// \return Function symbol in
       inline
       function_symbol in(const sort_expression& s)
       {
         function_symbol in(in_name(), make_function_sort(s, fset(s), sort_bool::bool_()));
         return in;
->>>>>>> a907a07f
       }
 
 
@@ -488,19 +320,11 @@
       /// \param e A data expression
       /// \return true iff e is the function symbol matching \@fset_in
       inline
-<<<<<<< HEAD
-      bool is_fsetin_function_symbol(const atermpp::aterm_appl& e)
-      {
-        if (is_function_symbol(e))
-        {
-          return function_symbol(e).name() == fsetin_name();
-=======
       bool is_in_function_symbol(const atermpp::aterm_appl& e)
       {
         if (is_function_symbol(e))
         {
           return function_symbol(e).name() == in_name();
->>>>>>> a907a07f
         }
         return false;
       }
@@ -511,88 +335,13 @@
       /// \param arg1 A data expression
       /// \return Application of \@fset_in to a number of arguments
       inline
-<<<<<<< HEAD
-      application fsetin(const sort_expression& s, const data_expression& arg0, const data_expression& arg1)
-      {
-        return fsetin(s)(arg0, arg1);
-=======
       application in(const sort_expression& s, const data_expression& arg0, const data_expression& arg1)
       {
         return in(s)(arg0, arg1);
->>>>>>> a907a07f
       }
 
       /// \brief Recogniser for application of \@fset_in
       /// \param e A data expression
-<<<<<<< HEAD
-      /// \return true iff e is an application of function symbol fsetin to a
-      ///     number of arguments
-      inline
-      bool is_fsetin_application(const atermpp::aterm_appl& e)
-      {
-        if (is_application(e))
-        {
-          return is_fsetin_function_symbol(application(e).head());
-        }
-        return false;
-      }
-
-      /// \brief Generate identifier \@fset_lte
-      /// \return Identifier \@fset_lte
-      inline
-      core::identifier_string const& fsetlte_name()
-      {
-        static core::identifier_string fsetlte_name = data::detail::initialise_static_expression(fsetlte_name, core::identifier_string("@fset_lte"));
-        return fsetlte_name;
-      }
-
-      /// \brief Constructor for function symbol \@fset_lte
-      /// \param s A sort expression
-      /// \return Function symbol fsetlte
-      inline
-      function_symbol fsetlte(const sort_expression& s)
-      {
-        function_symbol fsetlte(fsetlte_name(), make_function_sort(make_function_sort(s, sort_bool::bool_()), fset(s), fset(s), sort_bool::bool_()));
-        return fsetlte;
-      }
-
-
-      /// \brief Recogniser for function \@fset_lte
-      /// \param e A data expression
-      /// \return true iff e is the function symbol matching \@fset_lte
-      inline
-      bool is_fsetlte_function_symbol(const atermpp::aterm_appl& e)
-      {
-        if (is_function_symbol(e))
-        {
-          return function_symbol(e).name() == fsetlte_name();
-        }
-        return false;
-      }
-
-      /// \brief Application of function symbol \@fset_lte
-      /// \param s A sort expression
-      /// \param arg0 A data expression
-      /// \param arg1 A data expression
-      /// \param arg2 A data expression
-      /// \return Application of \@fset_lte to a number of arguments
-      inline
-      application fsetlte(const sort_expression& s, const data_expression& arg0, const data_expression& arg1, const data_expression& arg2)
-      {
-        return fsetlte(s)(arg0, arg1, arg2);
-      }
-
-      /// \brief Recogniser for application of \@fset_lte
-      /// \param e A data expression
-      /// \return true iff e is an application of function symbol fsetlte to a
-      ///     number of arguments
-      inline
-      bool is_fsetlte_application(const atermpp::aterm_appl& e)
-      {
-        if (is_application(e))
-        {
-          return is_fsetlte_function_symbol(application(e).head());
-=======
       /// \return true iff e is an application of function symbol in to a
       ///     number of arguments
       inline
@@ -601,7 +350,6 @@
         if (is_application(e))
         {
           return is_in_function_symbol(application(e).head());
->>>>>>> a907a07f
         }
         return false;
       }
@@ -609,36 +357,20 @@
       /// \brief Generate identifier \@fset_union
       /// \return Identifier \@fset_union
       inline
-<<<<<<< HEAD
-      core::identifier_string const& fsetunion_name()
-      {
-        static core::identifier_string fsetunion_name = data::detail::initialise_static_expression(fsetunion_name, core::identifier_string("@fset_union"));
-        return fsetunion_name;
-=======
       core::identifier_string const& union_name()
       {
         static core::identifier_string union_name = core::detail::initialise_static_expression(union_name, core::identifier_string("@fset_union"));
         return union_name;
->>>>>>> a907a07f
       }
 
       /// \brief Constructor for function symbol \@fset_union
       /// \param s A sort expression
-<<<<<<< HEAD
-      /// \return Function symbol fsetunion
-      inline
-      function_symbol fsetunion(const sort_expression& s)
-      {
-        function_symbol fsetunion(fsetunion_name(), make_function_sort(make_function_sort(s, sort_bool::bool_()), make_function_sort(s, sort_bool::bool_()), fset(s), fset(s), fset(s)));
-        return fsetunion;
-=======
       /// \return Function symbol union_
       inline
       function_symbol union_(const sort_expression& s)
       {
         function_symbol union_(union_name(), make_function_sort(make_function_sort(s, sort_bool::bool_()), make_function_sort(s, sort_bool::bool_()), fset(s), fset(s), fset(s)));
         return union_;
->>>>>>> a907a07f
       }
 
 
@@ -646,19 +378,11 @@
       /// \param e A data expression
       /// \return true iff e is the function symbol matching \@fset_union
       inline
-<<<<<<< HEAD
-      bool is_fsetunion_function_symbol(const atermpp::aterm_appl& e)
-      {
-        if (is_function_symbol(e))
-        {
-          return function_symbol(e).name() == fsetunion_name();
-=======
       bool is_union_function_symbol(const atermpp::aterm_appl& e)
       {
         if (is_function_symbol(e))
         {
           return function_symbol(e).name() == union_name();
->>>>>>> a907a07f
         }
         return false;
       }
@@ -671,29 +395,13 @@
       /// \param arg3 A data expression
       /// \return Application of \@fset_union to a number of arguments
       inline
-<<<<<<< HEAD
-      application fsetunion(const sort_expression& s, const data_expression& arg0, const data_expression& arg1, const data_expression& arg2, const data_expression& arg3)
-      {
-        return fsetunion(s)(arg0, arg1, arg2, arg3);
-=======
       application union_(const sort_expression& s, const data_expression& arg0, const data_expression& arg1, const data_expression& arg2, const data_expression& arg3)
       {
         return union_(s)(arg0, arg1, arg2, arg3);
->>>>>>> a907a07f
       }
 
       /// \brief Recogniser for application of \@fset_union
       /// \param e A data expression
-<<<<<<< HEAD
-      /// \return true iff e is an application of function symbol fsetunion to a
-      ///     number of arguments
-      inline
-      bool is_fsetunion_application(const atermpp::aterm_appl& e)
-      {
-        if (is_application(e))
-        {
-          return is_fsetunion_function_symbol(application(e).head());
-=======
       /// \return true iff e is an application of function symbol union_ to a
       ///     number of arguments
       inline
@@ -702,7 +410,6 @@
         if (is_application(e))
         {
           return is_union_function_symbol(application(e).head());
->>>>>>> a907a07f
         }
         return false;
       }
@@ -710,36 +417,20 @@
       /// \brief Generate identifier \@fset_inter
       /// \return Identifier \@fset_inter
       inline
-<<<<<<< HEAD
-      core::identifier_string const& fsetintersection_name()
-      {
-        static core::identifier_string fsetintersection_name = data::detail::initialise_static_expression(fsetintersection_name, core::identifier_string("@fset_inter"));
-        return fsetintersection_name;
-=======
       core::identifier_string const& intersection_name()
       {
         static core::identifier_string intersection_name = core::detail::initialise_static_expression(intersection_name, core::identifier_string("@fset_inter"));
         return intersection_name;
->>>>>>> a907a07f
       }
 
       /// \brief Constructor for function symbol \@fset_inter
       /// \param s A sort expression
-<<<<<<< HEAD
-      /// \return Function symbol fsetintersection
-      inline
-      function_symbol fsetintersection(const sort_expression& s)
-      {
-        function_symbol fsetintersection(fsetintersection_name(), make_function_sort(make_function_sort(s, sort_bool::bool_()), make_function_sort(s, sort_bool::bool_()), fset(s), fset(s), fset(s)));
-        return fsetintersection;
-=======
       /// \return Function symbol intersection
       inline
       function_symbol intersection(const sort_expression& s)
       {
         function_symbol intersection(intersection_name(), make_function_sort(make_function_sort(s, sort_bool::bool_()), make_function_sort(s, sort_bool::bool_()), fset(s), fset(s), fset(s)));
         return intersection;
->>>>>>> a907a07f
       }
 
 
@@ -747,19 +438,11 @@
       /// \param e A data expression
       /// \return true iff e is the function symbol matching \@fset_inter
       inline
-<<<<<<< HEAD
-      bool is_fsetintersection_function_symbol(const atermpp::aterm_appl& e)
-      {
-        if (is_function_symbol(e))
-        {
-          return function_symbol(e).name() == fsetintersection_name();
-=======
       bool is_intersection_function_symbol(const atermpp::aterm_appl& e)
       {
         if (is_function_symbol(e))
         {
           return function_symbol(e).name() == intersection_name();
->>>>>>> a907a07f
         }
         return false;
       }
@@ -772,29 +455,13 @@
       /// \param arg3 A data expression
       /// \return Application of \@fset_inter to a number of arguments
       inline
-<<<<<<< HEAD
-      application fsetintersection(const sort_expression& s, const data_expression& arg0, const data_expression& arg1, const data_expression& arg2, const data_expression& arg3)
-      {
-        return fsetintersection(s)(arg0, arg1, arg2, arg3);
-=======
       application intersection(const sort_expression& s, const data_expression& arg0, const data_expression& arg1, const data_expression& arg2, const data_expression& arg3)
       {
         return intersection(s)(arg0, arg1, arg2, arg3);
->>>>>>> a907a07f
       }
 
       /// \brief Recogniser for application of \@fset_inter
       /// \param e A data expression
-<<<<<<< HEAD
-      /// \return true iff e is an application of function symbol fsetintersection to a
-      ///     number of arguments
-      inline
-      bool is_fsetintersection_application(const atermpp::aterm_appl& e)
-      {
-        if (is_application(e))
-        {
-          return is_fsetintersection_function_symbol(application(e).head());
-=======
       /// \return true iff e is an application of function symbol intersection to a
       ///     number of arguments
       inline
@@ -803,7 +470,6 @@
         if (is_application(e))
         {
           return is_intersection_function_symbol(application(e).head());
->>>>>>> a907a07f
         }
         return false;
       }
@@ -811,36 +477,20 @@
       /// \brief Generate identifier \@fset_diff
       /// \return Identifier \@fset_diff
       inline
-<<<<<<< HEAD
-      core::identifier_string const& fsetdifference_name()
-      {
-        static core::identifier_string fsetdifference_name = data::detail::initialise_static_expression(fsetdifference_name, core::identifier_string("@fset_diff"));
-        return fsetdifference_name;
-=======
       core::identifier_string const& difference_name()
       {
         static core::identifier_string difference_name = core::detail::initialise_static_expression(difference_name, core::identifier_string("@fset_diff"));
         return difference_name;
->>>>>>> a907a07f
       }
 
       /// \brief Constructor for function symbol \@fset_diff
       /// \param s A sort expression
-<<<<<<< HEAD
-      /// \return Function symbol fsetdifference
-      inline
-      function_symbol fsetdifference(const sort_expression& s)
-      {
-        function_symbol fsetdifference(fsetdifference_name(), make_function_sort(fset(s), fset(s), fset(s)));
-        return fsetdifference;
-=======
       /// \return Function symbol difference
       inline
       function_symbol difference(const sort_expression& s)
       {
         function_symbol difference(difference_name(), make_function_sort(fset(s), fset(s), fset(s)));
         return difference;
->>>>>>> a907a07f
       }
 
 
@@ -848,19 +498,11 @@
       /// \param e A data expression
       /// \return true iff e is the function symbol matching \@fset_diff
       inline
-<<<<<<< HEAD
-      bool is_fsetdifference_function_symbol(const atermpp::aterm_appl& e)
-      {
-        if (is_function_symbol(e))
-        {
-          return function_symbol(e).name() == fsetdifference_name();
-=======
       bool is_difference_function_symbol(const atermpp::aterm_appl& e)
       {
         if (is_function_symbol(e))
         {
           return function_symbol(e).name() == difference_name();
->>>>>>> a907a07f
         }
         return false;
       }
@@ -871,29 +513,13 @@
       /// \param arg1 A data expression
       /// \return Application of \@fset_diff to a number of arguments
       inline
-<<<<<<< HEAD
-      application fsetdifference(const sort_expression& s, const data_expression& arg0, const data_expression& arg1)
-      {
-        return fsetdifference(s)(arg0, arg1);
-=======
       application difference(const sort_expression& s, const data_expression& arg0, const data_expression& arg1)
       {
         return difference(s)(arg0, arg1);
->>>>>>> a907a07f
       }
 
       /// \brief Recogniser for application of \@fset_diff
       /// \param e A data expression
-<<<<<<< HEAD
-      /// \return true iff e is an application of function symbol fsetdifference to a
-      ///     number of arguments
-      inline
-      bool is_fsetdifference_application(const atermpp::aterm_appl& e)
-      {
-        if (is_application(e))
-        {
-          return is_fsetdifference_function_symbol(application(e).head());
-=======
       /// \return true iff e is an application of function symbol difference to a
       ///     number of arguments
       inline
@@ -902,7 +528,6 @@
         if (is_application(e))
         {
           return is_difference_function_symbol(application(e).head());
->>>>>>> a907a07f
         }
         return false;
       }
@@ -914,30 +539,6 @@
       function_symbol_vector fset_generate_functions_code(const sort_expression& s)
       {
         function_symbol_vector result;
-<<<<<<< HEAD
-        result.push_back(fsetinsert(s));
-        result.push_back(fsetcinsert(s));
-        result.push_back(fsetin(s));
-        result.push_back(fsetlte(s));
-        result.push_back(fsetunion(s));
-        result.push_back(fsetintersection(s));
-        result.push_back(fsetdifference(s));
-        return result;
-      }
-      ///\brief Function for projecting out argument
-      ///        head from an application
-      /// \param e A data expression
-      /// \pre head is defined for e
-      /// \return The argument of e that corresponds to head
-      inline
-      data_expression head(const data_expression& e)
-      {
-        assert(is_fset_cons_application(e));
-        return *boost::next(static_cast< application >(e).arguments().begin(), 0);
-      }
-
-      ///\brief Function for projecting out argument
-=======
         result.push_back(insert(s));
         result.push_back(cinsert(s));
         result.push_back(in(s));
@@ -947,7 +548,6 @@
         return result;
       }
       ///\brief Function for projecting out argument
->>>>>>> a907a07f
       ///        right from an application
       /// \param e A data expression
       /// \pre right is defined for e
@@ -955,11 +555,7 @@
       inline
       data_expression right(const data_expression& e)
       {
-<<<<<<< HEAD
-        assert(is_fsetinsert_application(e) || is_fsetin_application(e));
-=======
         assert(is_cons_application(e) || is_insert_application(e) || is_in_application(e));
->>>>>>> a907a07f
         return *boost::next(static_cast< application >(e).arguments().begin(), 1);
       }
 
@@ -971,11 +567,7 @@
       inline
       data_expression arg1(const data_expression& e)
       {
-<<<<<<< HEAD
-        assert(is_fsetcinsert_application(e) || is_fsetlte_application(e) || is_fsetunion_application(e) || is_fsetintersection_application(e) || is_fsetdifference_application(e));
-=======
         assert(is_cinsert_application(e) || is_union_application(e) || is_intersection_application(e) || is_difference_application(e));
->>>>>>> a907a07f
         return *boost::next(static_cast< application >(e).arguments().begin(), 0);
       }
 
@@ -987,11 +579,7 @@
       inline
       data_expression arg2(const data_expression& e)
       {
-<<<<<<< HEAD
-        assert(is_fsetcinsert_application(e) || is_fsetlte_application(e) || is_fsetunion_application(e) || is_fsetintersection_application(e) || is_fsetdifference_application(e));
-=======
         assert(is_cinsert_application(e) || is_union_application(e) || is_intersection_application(e) || is_difference_application(e));
->>>>>>> a907a07f
         return *boost::next(static_cast< application >(e).arguments().begin(), 1);
       }
 
@@ -1003,11 +591,7 @@
       inline
       data_expression arg3(const data_expression& e)
       {
-<<<<<<< HEAD
-        assert(is_fsetcinsert_application(e) || is_fsetlte_application(e) || is_fsetunion_application(e) || is_fsetintersection_application(e));
-=======
         assert(is_cinsert_application(e) || is_union_application(e) || is_intersection_application(e));
->>>>>>> a907a07f
         return *boost::next(static_cast< application >(e).arguments().begin(), 2);
       }
 
@@ -1019,30 +603,11 @@
       inline
       data_expression arg4(const data_expression& e)
       {
-<<<<<<< HEAD
-        assert(is_fsetunion_application(e) || is_fsetintersection_application(e));
-=======
         assert(is_union_application(e) || is_intersection_application(e));
->>>>>>> a907a07f
         return *boost::next(static_cast< application >(e).arguments().begin(), 3);
       }
 
       ///\brief Function for projecting out argument
-<<<<<<< HEAD
-      ///        tail from an application
-      /// \param e A data expression
-      /// \pre tail is defined for e
-      /// \return The argument of e that corresponds to tail
-      inline
-      data_expression tail(const data_expression& e)
-      {
-        assert(is_fset_cons_application(e));
-        return *boost::next(static_cast< application >(e).arguments().begin(), 1);
-      }
-
-      ///\brief Function for projecting out argument
-=======
->>>>>>> a907a07f
       ///        left from an application
       /// \param e A data expression
       /// \pre left is defined for e
@@ -1050,11 +615,7 @@
       inline
       data_expression left(const data_expression& e)
       {
-<<<<<<< HEAD
-        assert(is_fsetinsert_application(e) || is_fsetin_application(e));
-=======
         assert(is_cons_application(e) || is_insert_application(e) || is_in_application(e));
->>>>>>> a907a07f
         return *boost::next(static_cast< application >(e).arguments().begin(), 0);
       }
 
@@ -1074,51 +635,6 @@
         data_equation_vector result;
         data_equation_vector fset_equations = detail::fset_struct(s).constructor_equations(fset(s));
         result.insert(result.end(), fset_equations.begin(), fset_equations.end());
-<<<<<<< HEAD
-        result.push_back(data_equation(atermpp::make_vector(vd), fsetinsert(s, vd, fset_empty(s)), fset_cons(s, vd, fset_empty(s))));
-        result.push_back(data_equation(atermpp::make_vector(vd, vs), fsetinsert(s, vd, fset_cons(s, vd, vs)), fset_cons(s, vd, vs)));
-        result.push_back(data_equation(atermpp::make_vector(vd, ve, vs), less(vd, ve), fsetinsert(s, vd, fset_cons(s, ve, vs)), fset_cons(s, vd, fset_cons(s, ve, vs))));
-        result.push_back(data_equation(atermpp::make_vector(vd, ve, vs), less(ve, vd), fsetinsert(s, vd, fset_cons(s, ve, vs)), fset_cons(s, ve, fsetinsert(s, vd, vs))));
-        result.push_back(data_equation(atermpp::make_vector(vd, vs), fsetcinsert(s, vd, sort_bool::false_(), vs), vs));
-        result.push_back(data_equation(atermpp::make_vector(vd, vs), fsetcinsert(s, vd, sort_bool::true_(), vs), fsetinsert(s, vd, vs)));
-        result.push_back(data_equation(atermpp::make_vector(vd), fsetin(s, vd, fset_empty(s)), sort_bool::false_()));
-        result.push_back(data_equation(atermpp::make_vector(vd, ve, vs), fsetin(s, vd, fset_cons(s, ve, vs)), sort_bool::or_(equal_to(vd, ve), fsetin(s, vd, vs))));
-        result.push_back(data_equation(atermpp::make_vector(vf), fsetlte(s, vf, fset_empty(s), fset_empty(s)), sort_bool::true_()));
-        result.push_back(data_equation(atermpp::make_vector(vd, vf, vs), fsetlte(s, vf, fset_cons(s, vd, vs), fset_empty(s)), sort_bool::and_(vf(vd), fsetlte(s, vf, vs, fset_empty(s)))));
-        result.push_back(data_equation(atermpp::make_vector(ve, vf, vt), fsetlte(s, vf, fset_empty(s), fset_cons(s, ve, vt)), sort_bool::and_(sort_bool::not_(vf(ve)), fsetlte(s, vf, fset_empty(s), vt))));
-        result.push_back(data_equation(atermpp::make_vector(vd, vf, vs, vt), fsetlte(s, vf, fset_cons(s, vd, vs), fset_cons(s, vd, vt)), fsetlte(s, vf, vs, vt)));
-        result.push_back(data_equation(atermpp::make_vector(vd, ve, vf, vs, vt), less(vd, ve), fsetlte(s, vf, fset_cons(s, vd, vs), fset_cons(s, ve, vt)), sort_bool::and_(vf(vd), fsetlte(s, vf, vs, fset_cons(s, ve, vt)))));
-        result.push_back(data_equation(atermpp::make_vector(vd, ve, vf, vs, vt), less(ve, vd), fsetlte(s, vf, fset_cons(s, vd, vs), fset_cons(s, ve, vt)), sort_bool::and_(sort_bool::not_(vf(ve)), fsetlte(s, vf, fset_cons(s, vd, vs), vt))));
-        result.push_back(data_equation(atermpp::make_vector(vf, vg), fsetunion(s, vf, vg, fset_empty(s), fset_empty(s)), fset_empty(s)));
-        result.push_back(data_equation(atermpp::make_vector(vd, vf, vg, vs), fsetunion(s, vf, vg, fset_cons(s, vd, vs), fset_empty(s)), fsetcinsert(s, vd, sort_bool::not_(vg(vd)), fsetunion(s, vf, vg, vs, fset_empty(s)))));
-        result.push_back(data_equation(atermpp::make_vector(ve, vf, vg, vt), fsetunion(s, vf, vg, fset_empty(s), fset_cons(s, ve, vt)), fsetcinsert(s, ve, sort_bool::not_(vf(ve)), fsetunion(s, vf, vg, fset_empty(s), vt))));
-        result.push_back(data_equation(atermpp::make_vector(vd, vf, vg, vs, vt), fsetunion(s, vf, vg, fset_cons(s, vd, vs), fset_cons(s, vd, vt)), fsetcinsert(s, vd, equal_to(vf(vd), vg(vd)), fsetunion(s, vf, vg, vs, vt))));
-        result.push_back(data_equation(atermpp::make_vector(vd, ve, vf, vg, vs, vt), less(vd, ve), fsetunion(s, vf, vg, fset_cons(s, vd, vs), fset_cons(s, ve, vt)), fsetcinsert(s, vd, sort_bool::not_(vg(vd)), fsetunion(s, vf, vg, vs, fset_cons(s, ve, vt)))));
-        result.push_back(data_equation(atermpp::make_vector(vd, ve, vf, vg, vs, vt), less(ve, vd), fsetunion(s, vf, vg, fset_cons(s, vd, vs), fset_cons(s, ve, vt)), fsetcinsert(s, ve, sort_bool::not_(vf(ve)), fsetunion(s, vf, vg, fset_cons(s, vd, vs), vt))));
-        result.push_back(data_equation(atermpp::make_vector(vf, vg), fsetintersection(s, vf, vg, fset_empty(s), fset_empty(s)), fset_empty(s)));
-        result.push_back(data_equation(atermpp::make_vector(vd, vf, vg, vs), fsetintersection(s, vf, vg, fset_cons(s, vd, vs), fset_empty(s)), fsetcinsert(s, vd, vg(vd), fsetintersection(s, vf, vg, vs, fset_empty(s)))));
-        result.push_back(data_equation(atermpp::make_vector(ve, vf, vg, vt), fsetintersection(s, vf, vg, fset_empty(s), fset_cons(s, ve, vt)), fsetcinsert(s, ve, vf(ve), fsetintersection(s, vf, vg, fset_empty(s), vt))));
-        result.push_back(data_equation(atermpp::make_vector(vd, vf, vg, vs, vt), fsetintersection(s, vf, vg, fset_cons(s, vd, vs), fset_cons(s, vd, vt)), fsetcinsert(s, vd, equal_to(vf(vd), vg(vd)), fsetintersection(s, vf, vg, vs, vt))));
-        result.push_back(data_equation(atermpp::make_vector(vd, ve, vf, vg, vs, vt), less(vd, ve), fsetintersection(s, vf, vg, fset_cons(s, vd, vs), fset_cons(s, ve, vt)), fsetcinsert(s, vd, vg(vd), fsetintersection(s, vf, vg, vs, fset_cons(s, ve, vt)))));
-        result.push_back(data_equation(atermpp::make_vector(vd, ve, vf, vg, vs, vt), less(ve, vd), fsetintersection(s, vf, vg, fset_cons(s, vd, vs), fset_cons(s, ve, vt)), fsetcinsert(s, ve, vf(ve), fsetintersection(s, vf, vg, fset_cons(s, vd, vs), vt))));
-        result.push_back(data_equation(atermpp::make_vector(vs), fsetdifference(s, vs, fset_empty(s)), vs));
-        result.push_back(data_equation(atermpp::make_vector(vt), fsetdifference(s, fset_empty(s), vt), vt));
-        result.push_back(data_equation(atermpp::make_vector(vd, vs, vt), fsetdifference(s, fset_cons(s, vd, vs), fset_cons(s, vd, vt)), fsetdifference(s, vs, vt)));
-        result.push_back(data_equation(atermpp::make_vector(vd, ve, vs, vt), less(vd, ve), fsetdifference(s, fset_cons(s, vd, vs), fset_cons(s, ve, vt)), fset_cons(s, vd, fsetdifference(s, vs, fset_cons(s, ve, vt)))));
-        result.push_back(data_equation(atermpp::make_vector(vd, ve, vs, vt), less(ve, vd), fsetdifference(s, fset_cons(s, vd, vs), fset_cons(s, ve, vt)), fset_cons(s, ve, fsetdifference(s, fset_cons(s, vd, vs), vt))));
-        result.push_back(data_equation(variable_list(), equal_to(fset_empty(s), fset_empty(s)), sort_bool::true_()));
-        result.push_back(data_equation(atermpp::make_vector(ve, vs), equal_to(fset_empty(s), fset_cons(s, ve, vs)), sort_bool::false_()));
-        result.push_back(data_equation(atermpp::make_vector(ve, vs), equal_to(fset_cons(s, ve, vs), fset_empty(s)), sort_bool::false_()));
-        result.push_back(data_equation(atermpp::make_vector(vd, ve, vs, vt), equal_to(fset_cons(s, ve, vt), fset_cons(s, vd, vs)), sort_bool::and_(equal_to(ve, vd), equal_to(vt, vs))));
-        result.push_back(data_equation(variable_list(), less(fset_empty(s), fset_empty(s)), sort_bool::false_()));
-        result.push_back(data_equation(atermpp::make_vector(ve, vs), less(fset_empty(s), fset_cons(s, ve, vs)), sort_bool::true_()));
-        result.push_back(data_equation(atermpp::make_vector(ve, vs), less(fset_cons(s, ve, vs), fset_empty(s)), sort_bool::false_()));
-        result.push_back(data_equation(atermpp::make_vector(vd, ve, vs, vt), less(fset_cons(s, ve, vt), fset_cons(s, vd, vs)), sort_bool::or_(less(ve, vd), sort_bool::and_(equal_to(ve, vd), less(vt, vs)))));
-        result.push_back(data_equation(variable_list(), less_equal(fset_empty(s), fset_empty(s)), sort_bool::true_()));
-        result.push_back(data_equation(atermpp::make_vector(ve, vs), less_equal(fset_empty(s), fset_cons(s, ve, vs)), sort_bool::true_()));
-        result.push_back(data_equation(atermpp::make_vector(ve, vs), less_equal(fset_cons(s, ve, vs), fset_empty(s)), sort_bool::false_()));
-        result.push_back(data_equation(atermpp::make_vector(vd, ve, vs, vt), less_equal(fset_cons(s, ve, vt), fset_cons(s, vd, vs)), sort_bool::or_(less(ve, vd), sort_bool::and_(equal_to(ve, vd), less_equal(vt, vs)))));
-=======
         result.push_back(data_equation(atermpp::make_vector(vd), insert(s, vd, empty(s)), cons_(s, vd, empty(s))));
         result.push_back(data_equation(atermpp::make_vector(vd, vs), insert(s, vd, cons_(s, vd, vs)), cons_(s, vd, vs)));
         result.push_back(data_equation(atermpp::make_vector(vd, ve, vs), less(vd, ve), insert(s, vd, cons_(s, ve, vs)), cons_(s, vd, cons_(s, ve, vs))));
@@ -1156,7 +672,6 @@
         result.push_back(data_equation(atermpp::make_vector(ve, vs), less_equal(empty(s), cons_(s, ve, vs)), sort_bool::true_()));
         result.push_back(data_equation(atermpp::make_vector(ve, vs), less_equal(cons_(s, ve, vs), empty(s)), sort_bool::false_()));
         result.push_back(data_equation(atermpp::make_vector(vd, ve, vs, vt), less_equal(cons_(s, ve, vt), cons_(s, vd, vs)), sort_bool::or_(less(ve, vd), sort_bool::and_(equal_to(ve, vd), less_equal(vt, vs)))));
->>>>>>> a907a07f
         return result;
       }
 
