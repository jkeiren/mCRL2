// Author(s): Wieger Wesselink
// Copyright: see the accompanying file COPYING or copy at
// https://svn.win.tue.nl/trac/MCRL2/browser/trunk/COPYING
//
// Distributed under the Boost Software License, Version 1.0.
// (See accompanying file LICENSE_1_0.txt or copy at
// http://www.boost.org/LICENSE_1_0.txt)
//
/// \file mcrl2/data/substitutions.h
/// \brief add your file description here.

#ifndef MCRL2_DATA_SUBSTITUTIONS_H
#define MCRL2_DATA_SUBSTITUTIONS_H

#include <functional>
#include "mcrl2/data/replace.h"
#include "mcrl2/data/data_expression.h"

namespace mcrl2 {

namespace data {

/// \brief Substitution that maps a sort expression to a sort expression.
struct sort_expression_assignment: public std::unary_function<sort_expression, sort_expression>
{
  typedef sort_expression variable_type;
  typedef sort_expression expression_type;

  sort_expression lhs;
  sort_expression rhs;

  sort_expression_assignment(const sort_expression& lhs_, const sort_expression& rhs_)
  : lhs(lhs_),
    rhs(rhs_)
  {}

  sort_expression operator()(const sort_expression& x)
  {
    if (x == lhs) {
      return rhs;
    }
    return x;
  }
};

/// \brief Substitution that maps a data expression to a data expression
struct data_expression_assignment: public std::unary_function<data_expression, data_expression>
{
  typedef data_expression variable_type;
  typedef data_expression expression_type;

  data_expression lhs;
  data_expression rhs;

  data_expression_assignment(const data_expression& lhs_, const data_expression& rhs_)
  : lhs(lhs_),
    rhs(rhs_)
  {}

  data_expression operator()(const data_expression& x)
  {
    if (x == lhs) {
      return rhs;
    }
    return x;
  }
};

/// \brief Substitution that maps data variables to data expressions. The substitution is stored as an
/// assignment_list.
struct assignment_sequence_substitution : public std::unary_function<variable, data_expression>
{
  typedef variable variable_type;
  typedef data_expression expression_type;

  assignment_list assignments;

  assignment_sequence_substitution(assignment_list assignments_)
    : assignments(assignments_)
  {}

  data_expression operator()(const variable& v) const
  {
    for (assignment_list::const_iterator i = assignments.begin(); i != assignments.end(); ++i)
    {
      if (i->lhs() == v)
      {
        return i->rhs();
      }
    }
    return v;
  }
};

/// \brief Generic substitution function. The substitution is stored as a sequence
/// of variables and a sequence of expressions.
template <typename VariableContainer, typename ExpressionContainer>
struct sequence_sequence_substitution: public std::unary_function<typename VariableContainer::value_type, typename ExpressionContainer::value_type>
{
  /// \brief type used to represent variables
  typedef typename VariableContainer::value_type variable_type;

  /// \brief type used to represent expressions
  typedef typename ExpressionContainer::value_type  expression_type;

  const VariableContainer& variables;
  const ExpressionContainer& expressions;

  sequence_sequence_substitution(const VariableContainer& variables_, const ExpressionContainer& expressions_)
    : variables(variables_),
      expressions(expressions_)
  {
    assert(variables.size() == expressions.size());
  }

  expression_type operator()(const variable_type& v) const
  {
    typename VariableContainer::const_iterator i = variables.begin();
    typename ExpressionContainer::const_iterator j = expressions.begin();

    for (; i != variables.end(); ++i, ++j)
    {
      if (*i == v)
      {
        return *j;
      }
    }
    return v;
  }

  template <typename Expression>
  expression_type operator()(const Expression&) const
  {
    throw std::runtime_error("data::sequence_sequence_substitution::operator(const Expression&) is a deprecated interface!");
    return data_expression();
  }
};

/// \brief Utility function for creating a sequence_sequence_substitution.
template <typename VariableContainer, typename ExpressionContainer>
sequence_sequence_substitution<VariableContainer, ExpressionContainer>
make_sequence_sequence_substitution(const VariableContainer& vc, const ExpressionContainer& ec)
{
  return sequence_sequence_substitution<VariableContainer, ExpressionContainer>(vc, ec);
}

/// \brief Generic substitution function. The substitution is stored as a sequence
/// of pairs of variables and expressions.
template <typename Container>
struct pair_sequence_substitution: public std::unary_function<typename Container::value_type::first_type, typename Container::value_type::second_type>
{
  /// \brief type used to represent variables
  typedef typename Container::value_type::first_type variable_type;

  /// \brief type used to represent expressions
  typedef typename Container::value_type::second_type expression_type;

  const Container& container;

  pair_sequence_substitution(const Container& container_)
    : container(container_)
  {}

  expression_type operator()(const variable_type& v) const
  {
    for (typename Container::const_iterator i = container.begin(); i != container.end(); ++i)
    {
      if (i->first == v)
      {
        return i->second;
      }
    }
    return v;
  }

  template <typename Expression>
  expression_type operator()(const Expression&) const
  {
    throw std::runtime_error("data::pair_sequence_substitution::operator(const Expression&) is a deprecated interface!");
    return data_expression();
  }
};

/// \brief Utility function for creating a pair_sequence_substitution.
template <typename Container>
pair_sequence_substitution<Container>
make_pair_sequence_substitution(const Container& c)
{
  return pair_sequence_substitution<Container>(c);
}

/// \brief Generic substitution function. The substitution is stored as a mapping
/// of variables to expressions.
template <typename AssociativeContainer>
struct map_substitution : public std::unary_function<typename AssociativeContainer::key_type, typename AssociativeContainer::mapped_type>
{
  typedef typename AssociativeContainer::key_type variable_type;
  typedef typename AssociativeContainer::mapped_type expression_type;

  const AssociativeContainer& m_map;

  map_substitution(const AssociativeContainer& m)
    : m_map(m)
  { }

  expression_type operator()(const variable_type& v) const
  {
    typename AssociativeContainer::const_iterator i = m_map.find(v);
    if (i == m_map.end())
    {
      return v;
    }
    else
    {
      return i->second;
    }
    // N.B. This does not work!
    // return i == m_map.end() ? v : i->second;
  }

  template <typename Expression>
  expression_type operator()(const Expression&) const
  {
    throw std::runtime_error("data::map_substitution::operator(const Expression&) is a deprecated interface!");
    return data_expression();
  }
};

/// \brief Utility function for creating a map_substitution.
template <typename AssociativeContainer>
map_substitution<AssociativeContainer>
make_map_substitution(const AssociativeContainer& m)
{
  return map_substitution<AssociativeContainer>(m);
}

/// \brief Generic substitution function. The substitution is stored as a mapping
/// of variables to expressions. The substitution is mutable, meaning that substitutions
/// to variables can be added and removed as follows:
///\verbatim
/// mutable_map_substitution sigma;
/// mutable_map_substitution::variable_type v;
/// mutable_map_substitution::expression_type e;
/// sigma[v] = e; // add the assignment of e to v
/// sigma[v] = v; // remove the assignment to v
///\endverbatim
template <typename AssociativeContainer = atermpp::map<variable,data_expression> >
class mutable_map_substitution : public std::unary_function<typename AssociativeContainer::key_type, typename AssociativeContainer::mapped_type>
{
protected:
  AssociativeContainer m_map;

public:
  typedef typename AssociativeContainer::key_type variable_type;
  typedef typename AssociativeContainer::mapped_type expression_type;
  typedef typename AssociativeContainer::const_iterator const_iterator;
  typedef typename AssociativeContainer::iterator iterator;

  /// \brief Friend functions that collect some details of a substitution,
  /// needed for rewriting in internal format, as well as alpha-conversion.
  template<typename AssociativeContainer1, typename UnaryOperator>
  friend mutable_map_substitution< typename atermpp::map<typename AssociativeContainer1::key_type, atermpp::aterm_appl> >
  apply(const mutable_map_substitution< AssociativeContainer1 >& sigma, UnaryOperator f);

  template<typename AssociativeContainer1>
  friend atermpp::set<core::identifier_string> get_identifiers(const mutable_map_substitution< AssociativeContainer1 >& sigma);


  /// \brief Wrapper class for internal storage and substitution updates using operator()
  struct assignment
  {
    typename AssociativeContainer::key_type m_variable;
    AssociativeContainer&                   m_map;

    /// \brief Constructor.
    ///
    /// \param[in] v a variable.
    /// \param[in] m a mapping of variables to expressions.
    assignment(typename AssociativeContainer::key_type v, AssociativeContainer& m) :
      m_variable(v), m_map(m)
    { }

    template <typename AssignableToExpression>
    void operator=(AssignableToExpression const& e)
    {
      mCRL2log(log::debug2, "substitutions") << "Setting " << data::pp(m_variable) << " := " << e << std::endl;
      if (e != m_variable)
      {
        m_map[m_variable] = e;
      }
      else
      {
        m_map.erase(m_variable);
      }
    }
  };

  mutable_map_substitution()
  {}

  mutable_map_substitution(const AssociativeContainer& m)
    : m_map(m)
  {}

  template <typename VariableContainer, typename ExpressionContainer>
  mutable_map_substitution(VariableContainer const& vc, ExpressionContainer const& ec)
  {
    BOOST_ASSERT(vc.size() == ec.size());

    typename ExpressionContainer::const_iterator j = ec.begin();
    for (typename VariableContainer::const_iterator i = vc.begin(); i != vc.end(); ++i, ++j)
    {
      m_map[*i] = *j;
    }
  }

  expression_type operator()(const variable_type& v) const
  {
    typename AssociativeContainer::const_iterator i = m_map.find(v);
    expression_type result;
    if (i == m_map.end())
    {
      result = expression_type(v);
    }
    else
    {
      result = i->second;
    }
    mCRL2log(log::debug2, "substitutions") << "sigma(" << v <<") = " << result << std::endl;
    return result;
    // N.B. This does not work!
    // return i == m_map.end() ? v : i->second;
  }

  assignment operator[](variable_type const& v)
  {
    return assignment(v, this->m_map);
  }

  /// \brief Resets the substitution by letting every variable yield itself. Cf. clear() of a map.
  ///
  void clear()
  {
    m_map.clear();
  }

  template <typename Substitution>
  bool operator==(const Substitution&) const
  {
    return false;
  }

  mutable_map_substitution & operator=(const mutable_map_substitution& other)
  {
    m_map=other.m_map;
    return *this;
  }

  /// \brief Returns an iterator pointing to the beginning of the sequence of assignments
  /// TODO: should become protected
  const_iterator begin() const
  {
    return m_map.begin();
  }

  /// \brief Returns an iterator pointing past the end of the sequence of assignments
  /// TODO: should become protected
  const_iterator end() const
  {
    return m_map.end();
  }

  /// \brief Returns an iterator pointing to the beginning of the sequence of assignments
  /// TODO: should become protected
  iterator begin()
  {
    return this->m_map.begin();
  }

  /// \brief Returns an iterator pointing past the end of the sequence of assignments
  /// TODO: should become protected
  iterator end()
  {
    return this->m_map.end();
  }

  /// \brief Returns true if the substitution is empty
  bool empty()
  {
    return m_map.empty();
  }

  std::string to_string() const
  {
    std::stringstream result;
    result << "[";
    for (const_iterator i = begin(); i != end(); ++i)
    {
      result << (i == begin() ? "" : "; ") << data::pp(i->first) << ":" << data::pp(i->first.sort()) << " := " << data::pp(i->second);
    }
    result << "]";
    return result.str();
  }

protected:

  /// \brief Returns an iterator that references the expression associated with v or is equal to m_map.end()
  iterator find(variable_type const& v)
  {
    return this->m_map.find(v);
  }

  /// \brief Returns an iterator that references the expression associated with v or is equal to m_map.end()
  const_iterator find(variable_type const& v) const
  {
    return m_map.find(v);
  }

};

/// \brief Utility function for creating a mutable_map_substitution.
template <typename VariableContainer, typename ExpressionContainer, typename MapContainer>
mutable_map_substitution<MapContainer>
make_mutable_map_substitution(const VariableContainer& vc, const ExpressionContainer& ec)
{
  return mutable_map_substitution<MapContainer>(vc, ec);
}

template <typename VariableContainer, typename ExpressionContainer>
mutable_map_substitution<std::map<typename VariableContainer::value_type, typename ExpressionContainer::value_type> >
make_mutable_map_substitution(const VariableContainer& vc, const ExpressionContainer& ec)
{
  return mutable_map_substitution<std::map<typename VariableContainer::value_type, typename ExpressionContainer::value_type> >(vc, ec);
}

namespace detail
{
  struct variable_to_index : public std::unary_function< data::variable, size_t >
  {
    variable_to_index()
    {}

    size_t operator()(const data::variable& v) const
    {
      size_t result = v.name().function();
      return result;
    }
  };
}

/// \brief Generic substitution function.
/// \details This substitution assumes a function variable -> size_t, that, for
///          each variable gives a unique index. The substitutions are stored
///          internally as a vector, mapping size_t to expression.
///          Provided that, given a variable, its index can be computed in O(1)
///          time, insertion is O(1) amortized, and lookup is O(1).
///          Memory required is O(n) where n is the largest index used.
template <typename VariableType = data::variable, typename ExpressionSequence = atermpp::vector<data_expression> >
class mutable_indexed_substitution : public std::unary_function<VariableType, typename ExpressionSequence::value_type>
{
protected:
  /// \brief Internal storage for substitutions.
  /// Required to be a container with random access through [] operator.
  ExpressionSequence m_container;

public:

  /// \brief Friend function to get all identifiers in the substitution
  template<typename VariableType1, typename ExpressionSequence1>
  friend atermpp::set<core::identifier_string> get_identifiers(const mutable_indexed_substitution< VariableType1, ExpressionSequence1 >& sigma);

  /// \brief Friend function that applies a function to all right hand sides of the substitution.
  template<typename VariableType1, typename ExpressionSequence1, typename UnaryOperator>
  friend mutable_indexed_substitution<VariableType1, atermpp::vector<atermpp::aterm_appl> >
  apply(const mutable_indexed_substitution<VariableType1, ExpressionSequence1 >& sigma, UnaryOperator f);

  /// \brief Type of variables
  typedef VariableType variable_type;

  /// \brief Type of expressions
  typedef typename ExpressionSequence::value_type expression_type;

  /// \brief Default constructor
  mutable_indexed_substitution()
  {}

  /// \brief Copy constructor
  mutable_indexed_substitution(const ExpressionSequence& c)
    : m_container(c)
  {}

  /// \brief Wrapper class for internal storage and substitution updates using operator()
  struct assignment
  {
    variable_type        m_variable;
    ExpressionSequence&  m_container;

    /// \brief Constructor.
    ///
    /// \param[in] v a variable.
    /// \param[in] c a container of expressions.
    assignment(variable_type v, ExpressionSequence& c) :
      m_variable(v), m_container(c)
    { }

    /// \brief Actual assignment
    template <typename AssignableToExpression>
    void operator=(AssignableToExpression const& e)
    {
      mCRL2log(log::debug2, "substitutions") << "Setting " << data::pp(m_variable) << " := " << e << std::endl;

      size_t i = detail::variable_to_index()(m_variable);

      // Resize container if needed
      if(i >= m_container.size())
      {
        m_container.resize(i+1, expression_type());
      }

      // update substitution
      if (e != m_variable)
      {
        m_container[i] = e;
      }
      else
      {
        m_container[i] = expression_type();
      }
    }
  };

  /// \brief Application operator; applies substitution to v.
  expression_type operator()(const variable_type& v) const
  {
    size_t i = detail::variable_to_index()(v);
    expression_type result;
    if(i < m_container.size() && m_container[i] != expression_type())
    {
      result = m_container[i];
    }
    else
    {
      result = expression_type(v);
    }
    mCRL2log(log::debug2, "substitutions") << "sigma(" << v <<") = " << result << std::endl;
    return result;
  }

  /// \brief Index operator.
  assignment operator[](variable_type const& v)
  {
    return assignment(v, this->m_container);
  }

  /// \brief Clear substitutions.
  void clear()
  {
    m_container.assign(m_container.size(), expression_type());
  }

  /// \brief Compare substitutions
  template <typename Substitution>
  bool operator==(const Substitution&) const
  {
    return false;
  }

<<<<<<< HEAD
=======
  /// \brief Assignment operator
  mutable_indexed_substitution & operator=(const mutable_indexed_substitution& other)
  {
    m_container=other.m_container;
    return *this;
  }

  /// \brief Returns true if the substitution is empty
  bool empty()
  {
    for(typename ExpressionSequence::const_iterator i = m_container.begin(); i != m_container.end(); ++i)
    {
      if(*i != expression_type())
      {
        return false;
      }
    }
    return true;
  }

protected:
  /// \brief size of the wrapped container
  size_t size() const
  {
    return m_container.size();
  }

  /// \brief resize the wrapped container
  void resize(const size_t n)
  {
    m_container.resize(n);
  }

  /// \brief set position i of the wrapped container to e
  void set(const size_t i, const expression_type& e)
  {
    mCRL2log(log::debug2, "substitutions") << "Setting " << static_cast<atermpp::function_symbol>(i).name() << " := " << e << std::endl;
    m_container[i] = e;
  }

  /// \brief get the element at position i of the wrapped container
  expression_type get(const size_t i) const
  {
    assert(i < m_container.size());
    return m_container[i];
  }

public:
  /// \brief string representation of the substitution
  std::string to_string() const
  {
    std::stringstream result;
    bool first = true;
    result << "[";
    for (size_t i = 0; i < size(); ++i)
    {
      if(get(i) != expression_type())
      {
        if(first)
        {
          first = false;
        }
        else
        {
          result << "; ";
        }
        result << core::identifier_string(static_cast<atermpp::function_symbol>(i).name()) << " := " << data::pp(get(i));
      }
    }
    result << "]";
    return result.str();
  }

>>>>>>> a907a07f
};

/// \brief Function to get all identifiers in the substitution
/// \deprecated
template<typename VariableType, typename ExpressionSequence>
atermpp::set<core::identifier_string> get_identifiers(const mutable_indexed_substitution<VariableType, ExpressionSequence >& sigma)
{
  typedef typename ExpressionSequence::value_type expression_type;

  atermpp::set<core::identifier_string> result;
  for(size_t i = 0; i < sigma.size(); ++i)
  {
    if(sigma.get(i) != expression_type())
    {
      result.insert(core::identifier_string(static_cast<atermpp::function_symbol>(i).name()));
      find_all_if(sigma.get(i),core::is_identifier_string,std::inserter(result,result.begin()));
    }
  }
  return result;
}

/// \deprecated
/// Provided for use with the rewriters in internal format
template<typename AssociativeContainer>
atermpp::set<core::identifier_string> get_identifiers(const mutable_map_substitution< AssociativeContainer >& sigma)
{
  atermpp::set<core::identifier_string> result;
  for(typename mutable_map_substitution< AssociativeContainer >::const_iterator i = sigma.begin(); i != sigma.end(); ++i)
  {
    result.insert(i->first.name());
    find_all_if(i->second,core::is_identifier_string,std::inserter(result,result.begin()));
  }
  return result;
}

/// \deprecated
/// Provided for use with the rewriters in internal format
/// \brief Friend function that applies a function to all right hand sides of the substitution.
template<typename VariableType, typename ExpressionSequence, typename UnaryOperator>
mutable_indexed_substitution<VariableType, atermpp::vector<atermpp::aterm_appl> >
apply(const mutable_indexed_substitution<VariableType, ExpressionSequence >& sigma, UnaryOperator f)
{
  mutable_indexed_substitution<VariableType, atermpp::vector<atermpp::aterm_appl> > result;
  result.resize(sigma.size());
  for(size_t i = 0; i < sigma.size(); ++i)
  {
    if(sigma.get(i) != data_expression())
    {
      result.set(i, f(sigma.get(i)));
    }
  }
  return result;
}

/// \deprecated
/// Provided for use with the rewriters in internal format
template<typename AssociativeContainer, typename UnaryOperator>
mutable_map_substitution< atermpp::map<typename AssociativeContainer::key_type, atermpp::aterm_appl > >
apply(const mutable_map_substitution< AssociativeContainer >& sigma, UnaryOperator f)
{
  mutable_map_substitution< atermpp::map<typename AssociativeContainer::key_type, atermpp::aterm_appl > > result;
  for(typename mutable_map_substitution< AssociativeContainer >::const_iterator i = sigma.begin(); i != sigma.end(); ++i)
  {
    result[i->first] = f(i->second);
  }
  return result;
}

/// \brief An adapter that makes an arbitrary substitution function mutable.
template <typename Substitution>
class mutable_substitution_composer: public std::unary_function<typename Substitution::variable_type, typename Substitution::expression_type>
{
  public:
    /// \brief type used to represent variables
    typedef typename Substitution::variable_type variable_type;

    /// \brief type used to represent expressions
    typedef typename Substitution::expression_type expression_type;

    /// \brief Wrapper class for internal storage and substitution updates using operator()
    typedef typename mutable_map_substitution<atermpp::map<variable_type, expression_type> >::assignment assignment;

    /// \brief The type of the wrapped substitution
    typedef Substitution substitution_type;

  protected:
    /// \brief The wrapped substitution
    const Substitution& f_;

    /// \brief An additional mutable substitution
    mutable_map_substitution<atermpp::map<variable_type, expression_type> > g_;

  public:
    /// \brief Constructor
    mutable_substitution_composer(const Substitution& f)
      : f_(f)
    {}

    /// \brief Apply on single single variable expression
    /// \param[in] v the variable for which to give the associated expression
    /// \return expression equivalent to <|s|>(<|e|>), or a reference to such an expression
    expression_type operator()(variable_type const& v) const
    {
      return data::replace_free_variables(f_(v), g_);
    }

    template <typename Expression>
    expression_type operator()(const Expression&) const
    {
      throw std::runtime_error("data::mutable_substitution_composer::operator(const Expression&) is a deprecated interface!");
      return data_expression();
    }

    assignment operator[](variable_type const& v)
    {
      return g_[v];
    }

    /// \brief Returns the wrapped substitution
    /// \return The wrapped substitution
    const substitution_type& substitution() const
    {
      return f_;
    }
};

/// \brief Specialization for mutable_map_substitution.
template <typename AssociativeContainer>
class mutable_substitution_composer<mutable_map_substitution<AssociativeContainer> >: public std::unary_function<typename AssociativeContainer::key_type, typename AssociativeContainer::mapped_type>
{
  public:
    /// \brief The type of the wrapped substitution
    typedef mutable_map_substitution<AssociativeContainer> substitution_type;

    /// \brief type used to represent variables
    typedef typename substitution_type::variable_type variable_type;

    /// \brief type used to represent expressions
    typedef typename substitution_type::expression_type expression_type;

    /// \brief Wrapper class for internal storage and substitution updates using operator()
    typedef typename substitution_type::assignment assignment;

  protected:
    /// \brief object on which substitution manipulations are performed
    mutable_map_substitution<AssociativeContainer>& g_;

  public:

    /// \brief Constructor with mutable substitution object
    /// \param[in,out] g underlying substitution object
    mutable_substitution_composer(mutable_map_substitution<AssociativeContainer>& g)
      : g_(g)
    {}

    /// \brief Apply on single single variable expression
    /// \param[in] v the variable for which to give the associated expression
    /// \return expression equivalent to <|s|>(<|e|>), or a reference to such an expression
    expression_type operator()(variable_type const& v) const
    {
      return g_(v);
    }

    template <typename Expression>
    expression_type operator()(const Expression&) const
    {
      throw std::runtime_error("data::mutable_substitution_composer<mutable_map_substitution<AssociativeContainer> >::operator(const Expression&) is a deprecated interface!");
      return data_expression();
    }

    assignment operator[](variable_type const& v)
    {
      return g_[v];
    }

    /// \brief Returns the wrapped substitution
    /// \return The wrapped substitution
    const substitution_type& substitution() const
    {
      return g_;
    }
};

/// \brief Returns a string representation of the map, for example [a := 3, b := true].
/// \param sigma a substitution.
/// \return A string representation of the map.
template <typename Substitution>
std::string print_substitution(const Substitution& sigma)
{
  return sigma.to_string();
}

/// \brief Returns a string representation of the map, for example [a := 3, b := true].
/// \param[in] sigma a constant reference to an object of a mutable_substitution_composer instance
/// \return A string representation of the map.
template <typename Substitution>
std::string print_substitution(const mutable_substitution_composer<Substitution>& sigma)
{
  return to_string(sigma.substitution());
}

} // namespace data

} // namespace mcrl2

#endif // MCRL2_DATA_SUBSTITUTIONS_H<|MERGE_RESOLUTION|>--- conflicted
+++ resolved
@@ -565,8 +565,6 @@
     return false;
   }
 
-<<<<<<< HEAD
-=======
   /// \brief Assignment operator
   mutable_indexed_substitution & operator=(const mutable_indexed_substitution& other)
   {
@@ -640,7 +638,6 @@
     return result.str();
   }
 
->>>>>>> a907a07f
 };
 
 /// \brief Function to get all identifiers in the substitution
