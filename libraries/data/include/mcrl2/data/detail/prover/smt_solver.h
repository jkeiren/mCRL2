// Author(s): Luc Engelen
// Copyright: see the accompanying file COPYING or copy at
// https://svn.win.tue.nl/trac/MCRL2/browser/trunk/COPYING
//
// Distributed under the Boost Software License, Version 1.0.
// (See accompanying file LICENSE_1_0.txt or copy at
// http://www.boost.org/LICENSE_1_0.txt)
//
/// \file lpsbinary.cpp
/// \brief Abstract interface for SMT solvers

#ifndef SMT_SOLVER_H
#define SMT_SOLVER_H

#include "mcrl2/aterm/aterm2.h"
<<<<<<< HEAD
=======
#include "mcrl2/data/data_expression.h"
>>>>>>> a907a07f

namespace mcrl2
{
namespace data
{
namespace detail
{

// XXX remove
using namespace aterm;

class SMT_Solver
{
  public:
    virtual ~SMT_Solver() {};
    virtual bool is_satisfiable(const data_expression_list a_formula) = 0;
};
}
}
}

#endif<|MERGE_RESOLUTION|>--- conflicted
+++ resolved
@@ -13,10 +13,7 @@
 #define SMT_SOLVER_H
 
 #include "mcrl2/aterm/aterm2.h"
-<<<<<<< HEAD
-=======
 #include "mcrl2/data/data_expression.h"
->>>>>>> a907a07f
 
 namespace mcrl2
 {
@@ -24,9 +21,6 @@
 {
 namespace detail
 {
-
-// XXX remove
-using namespace aterm;
 
 class SMT_Solver
 {
