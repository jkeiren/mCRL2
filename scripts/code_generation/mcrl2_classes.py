--- conflicted
+++ resolved
@@ -223,25 +223,6 @@
 exists(const data::variable_list& variables, const pbes_expression& body)                                               : public pbes_system::pbes_expression | EI    | PBESExists        | The existential quantification operator for pbes expressions
 '''
 
-<<<<<<< HEAD
-BOOLEAN_CLASSES = r'''
-boolean_equation(const fixpoint_symbol& symbol, const boolean_variable& variable, const boolean_expression& formula) : public atermpp::aterm_appl | MS  | BooleanEquation | A boolean equation
-boolean_equation_system(const std::vector<bes::boolean_equation>& equations, const boolean_expression& initial_state)                             | MSW | BES             | A boolean equation system
-'''
-
-BOOLEAN_EXPRESSION_CLASSES = r'''
-boolean_expression()                                                  : public atermpp::aterm_appl     | XCI  | BooleanExpression    | A boolean expression
-true_()                                                               : public bes::boolean_expression | EI   | BooleanTrue          | The value true for boolean expressions
-false_()                                                              : public bes::boolean_expression | EI   | BooleanFalse         | The value false for boolean expressions
-not_(const boolean_expression& operand)                               : public bes::boolean_expression | EI   | BooleanNot           | The not operator for boolean expressions
-and_(const boolean_expression& left, const boolean_expression& right) : public bes::boolean_expression | EI   | BooleanAnd           | The and operator for boolean expressions
-or_(const boolean_expression& left, const boolean_expression& right)  : public bes::boolean_expression | EI   | BooleanOr            | The or operator for boolean expressions
-imp(const boolean_expression& left, const boolean_expression& right)  : public bes::boolean_expression | EI   | BooleanImp           | The implication operator for boolean expressions
-boolean_variable(const core::identifier_string& name)                 : public bes::boolean_expression | EIUs | BooleanVariable      | A boolean variable
-'''
-
-# ---------
-# propositional_variable(const core::identifier_string& name, const data::variable_list& parameters)                                                                                                                           : public atermpp::aterm_appl | CI  | PropVarDecl | A propositional variable declaration
 PRES_CLASSES = r'''
 pres_equation(const fixpoint_symbol& symbol, const propositional_variable& variable, const pres_expression& formula)                                                                                                                                      | SMC | PREqn       | A PRES equation
 pres(const data::data_specification& data, const std::set<data::variable>& global_variables, const std::vector<pres_system::pres_equation>& equations, const propositional_variable_instantiation& initial_state)                                         | SMW | PRES        | A PRES
@@ -265,15 +246,6 @@
 condsm(const pres_expression& arg1, const pres_expression& arg2, const pres_expression& arg3)                           : public pres_system::pres_expression | EI    | PRESCondSm              | Conditional operator with condition smaller than 0
 condeq(const pres_expression& arg1, const pres_expression& arg2, const pres_expression& arg3)                           : public pres_system::pres_expression | EI    | PRESCondEq              | Conditional operator with condition smaller than or equal to 0
 '''
-
-BDD_EXPRESSION_CLASSES = r'''
-bdd_expression()                                                                                  : public atermpp::aterm_appl | XCI  | BddExpression | A bdd expression
-true_()                                                                                           : public bdd::bdd_expression | EI   | BddTrue       | The value true for bdd expressions
-false_()                                                                                          : public bdd::bdd_expression | EI   | BddFalse      | The value false for bdd expressions
-if_(const core::identifier_string& name, const bdd_expression& left, const bdd_expression& right) : public bdd::bdd_expression | EI   | BddIf         | The if operator for bdd expressions
-'''
-=======
->>>>>>> 904250e2
 
 ADDITIONAL_EXPRESSION_CLASS_DEPENDENCIES = {
   'state_formulas::state_formula'     : [ 'data::data_expression', 'data::untyped_data_parameter' ],
@@ -1500,10 +1472,5 @@
           'lps'              : LPS_CLASSES,
           'process'          : PROCESS_CLASSES + PROCESS_EXPRESSION_CLASSES,
           'pbes_system'      : PBES_CLASSES + PBES_EXPRESSION_CLASSES,
-<<<<<<< HEAD
-          'bes'              : BOOLEAN_CLASSES + BOOLEAN_EXPRESSION_CLASSES,
           'pres_system'      : PRES_CLASSES + PRES_EXPRESSION_CLASSES,
-          'bdd'              : BDD_EXPRESSION_CLASSES
-=======
->>>>>>> 904250e2
         }