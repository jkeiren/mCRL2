cmake_minimum_required(VERSION 3.14)
project(mCRL2)

if(POLICY CMP0054)
  cmake_policy(SET CMP0054 NEW)
endif()

if(POLICY CMP0065)
  # Do not export symbols from executables unless ENABLE_EXPORTS is explicitly set.
  cmake_policy(SET CMP0065 NEW)
endif()

if(POLICY CMP0071)
  # The AUTOMOC and AUTOUIC properties should not apply to GENERATED files.
  cmake_policy(SET CMP0071 NEW)
endif()

if(POLICY CMP0072)
  # Choose the GLVND (GL Vendor Neutral Dispatch library) over OpenGL legacy if both are available.
  cmake_policy(SET CMP0072 NEW)
endif()

if(POLICY CMP0110)
  # add_test() supports arbitrary characters in test names.
  cmake_policy(SET CMP0110 NEW)
endif()

set(CMAKE_MODULE_PATH ${CMAKE_SOURCE_DIR}/build/cmake)
set(CMAKE_INCLUDE_CURRENT_DIR ON)
enable_testing()

option(MCRL2_ENABLE_GUI_TOOLS       "Enable compilation of tools with a graphical user interface." ON)
option(MCRL2_ENABLE_BOOST_JSON_SUPPORT "Enable compilation of tools and libraries that require boost::json. This raises the minimal boost version requirement to 1.71.0." OFF)
option(MCRL2_ENABLE_EXPERIMENTAL    "Enable compilation of experimental tools." OFF)
option(MCRL2_ENABLE_DEPRECATED      "Enable compilation of deprecated tools." OFF)
option(MCRL2_ENABLE_DEVELOPER       "Enable compilation of developer tools." OFF)
option(MCRL2_ENABLE_HEADER_TESTS    "Enable generation of headertest targets." OFF)
option(MCRL2_ENABLE_TESTS           "Enable generation of library, tool and random test targets." OFF)
option(MCRL2_ENABLE_DOCUMENTATION   "Enable generation of documentation." OFF)
option(MCRL2_ENABLE_DOC_MANUAL      "Enable generation of tool manual pages, which requires built tools." ON)
option(MCRL2_ENABLE_DOC_DOXYGEN     "Enable generation of code reference using Doxygen." ON)
option(MCRL2_ENABLE_DOC_PDFLATEX    "Enable generation of reference pdfs using pdflatex, which requires tikz and amsmath packages." ON)
option(MCRL2_ENABLE_BENCHMARKS      "Enable benchmarks. Build the 'benchmarks' target to generate the necessary files and tools. Run the benchmarks using ctest." OFF)
option(MCRL2_ENABLE_SYLVAN          "Enable the Sylvan library required by the following symbolic tools: lpsreach, pbessolvesymbolic and ltsconvertsymbolic" ${UNIX})
option(MCRL2_ENABLE_MULTITHREADING  "Enable the usage of multiple threads. Disabling removes usage of synchronisation primitives" ON)
option(MCRL2_EXTRA_TOOL_TESTS       "Enable testing of tools on more mCRL2 specifications." OFF)
option(MCRL2_TEST_JITTYC            "Also test the compiling rewriters in the library tests. This can be time consuming." OFF)
set(MCRL2_QT_APPS "" CACHE INTERNAL "Internally keep track of Qt apps for the packaging procedure")

option(MCRL2_ENABLE_ADDRESSSANITIZER "Enable additional memory run-time checks implemented by the AddressSanitizer." OFF)
<<<<<<< HEAD
=======
option(MCRL2_ENABLE_THREADSANITIZER  "Enable additional data race run-time checks implemented by the ThreadSanitizer." OFF)
>>>>>>> 07046cb2
option(MCRL2_ENABLE_CODE_COVERAGE    "Enable generation of code coverage statistics." OFF)
option(MCRL2_ENABLE_DEBUG_SOUNDNESS_CHECKS "Enable extensive soundness check in the Debug build type." ON)
option(MCRL2_ENABLE_MSVC_CCACHE     "Enable MSVC specific flags to enable building with ccache" OFF)
option(MCRL2_ENABLE_STABLE          "Enable compilation of stable tools." ON)
option(MCRL2_SKIP_LONG_TESTS        "Do not execute tests that take a long time to run." OFF)

mark_as_advanced(
  MCRL2_ENABLE_ADDRESSSANITIZER
  MCRL2_ENABLE_CODE_COVERAGE
  MCRL2_ENABLE_DEBUG_SOUNDNESS_CHECKS 
  MCRL2_ENABLE_MSVC_CCACHE
  MCRL2_ENABLE_STABLE
)

if(MCRL2_ENABLE_BOOST_JSON_SUPPORT)
  set(MCRL2_MIN_BOOST_VERSION 1.75.0)
else()
  set(MCRL2_MIN_BOOST_VERSION 1.71.0)
endif()


if(MCRL2_ENABLE_GUI_TOOLS)
  find_package(OpenGL     QUIET REQUIRED)
  find_package(TR         QUIET REQUIRED)
  find_package(CVC3       QUIET)
  find_package(Qt5 5.12.0 COMPONENTS Core OpenGL Widgets Xml Gui QUIET REQUIRED)
	
  # The directories for components are derived from Qt5_DIR, as such they can be marked as advanced.
  mark_as_advanced(Qt5_DIR Qt5Core_DIR Qt5OpenGL_DIR Qt5Widgets_DIR Qt5Xml_DIR Qt5Gui_DIR)
endif()

find_package(Boost ${MCRL2_MIN_BOOST_VERSION} QUIET REQUIRED)

include(ConfigurePlatform)
include(ConfigureCompiler)
include(MCRL2Version)
include(AddMCRL2Binary)

if(MCRL2_ENABLE_CODE_COVERAGE)
  include(CodeCoverage)
endif()

add_subdirectory(3rd-party/dparser)
if (MCRL2_ENABLE_SYLVAN)
  add_subdirectory(3rd-party/sylvan/src)
endif()

if (MCRL2_ENABLE_BENCHMARKS)
  add_subdirectory(benchmarks)
endif()

# A list of tools that is being built by the current configuration (populated by build/cmake/AddMCRL2Binary.cmake)
set_property(GLOBAL PROPERTY MCRL2_TOOLS)

add_subdirectory(libraries)
add_subdirectory(tools)

if (MCRL2_ENABLE_DOCUMENTATION)
  add_subdirectory(doc)
endif()

if (MCRL2_ENABLE_TESTS)
  add_subdirectory(tests)
endif()

install(DIRECTORY examples DESTINATION ${MCRL2_RESOURCE_PATH} COMPONENT Examples)

# Add the packaging as a subdirectory to assure that CMake only performs install
# commands from this script _after_ all install commands from other subdirectories
# are completed.
add_subdirectory(build/packaging)

include(PrintBuildInfo)<|MERGE_RESOLUTION|>--- conflicted
+++ resolved
@@ -48,10 +48,7 @@
 set(MCRL2_QT_APPS "" CACHE INTERNAL "Internally keep track of Qt apps for the packaging procedure")
 
 option(MCRL2_ENABLE_ADDRESSSANITIZER "Enable additional memory run-time checks implemented by the AddressSanitizer." OFF)
-<<<<<<< HEAD
-=======
 option(MCRL2_ENABLE_THREADSANITIZER  "Enable additional data race run-time checks implemented by the ThreadSanitizer." OFF)
->>>>>>> 07046cb2
 option(MCRL2_ENABLE_CODE_COVERAGE    "Enable generation of code coverage statistics." OFF)
 option(MCRL2_ENABLE_DEBUG_SOUNDNESS_CHECKS "Enable extensive soundness check in the Debug build type." ON)
 option(MCRL2_ENABLE_MSVC_CCACHE     "Enable MSVC specific flags to enable building with ccache" OFF)
